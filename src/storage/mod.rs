// Copyright 2016 PingCAP, Inc.
//
// Licensed under the Apache License, Version 2.0 (the "License");
// you may not use this file except in compliance with the License.
// You may obtain a copy of the License at
//
//     http://www.apache.org/licenses/LICENSE-2.0
//
// Unless required by applicable law or agreed to in writing, software
// distributed under the License is distributed on an "AS IS" BASIS,
// See the License for the specific language governing permissions and
// limitations under the License.

pub mod config;
pub mod gc_worker;
pub mod kv;
mod metrics;
pub mod mvcc;
mod readpool_impl;
pub mod txn;
pub mod types;

use std::boxed::FnBox;
use std::cmp;
use std::error;
use std::fmt::{self, Debug, Display, Formatter};
use std::io::Error as IoError;
use std::sync::{atomic, Arc, Mutex};
use std::u64;

use engine::rocks::DB;
use engine::IterOption;
use futures::{future, Future};
use kvproto::errorpb;
use kvproto::kvrpcpb::{CommandPri, Context, KeyRange, LockInfo};

<<<<<<< HEAD
use crate::raftstore::store::engine::IterOption;
use crate::server::readpool::{self, Builder as ReadPoolBuilder, ReadPool};
=======
use crate::server::readpool::{self, ReadPool};
>>>>>>> 4a06994e
use crate::server::ServerRaftStoreRouter;
use crate::util;
use crate::util::collections::HashMap;
use crate::util::worker::{self, Builder, ScheduleError, Worker};

use self::gc_worker::GCWorker;
use self::metrics::*;
use self::mvcc::Lock;
use self::txn::CMD_BATCH_SIZE;

pub use self::config::{Config, DEFAULT_DATA_DIR, DEFAULT_ROCKSDB_SUB_DIR};
pub use self::gc_worker::{AutoGCConfig, GCSafePointProvider};
pub use self::kv::raftkv::RaftKv;
pub use self::kv::{
    CFStatistics, Cursor, CursorBuilder, Engine, Error as EngineError, FlowStatistics, Iterator,
    Modify, RegionInfoProvider, RocksEngine, ScanMode, Snapshot, Statistics, StatisticsSummary,
    TestEngineBuilder,
};
pub use self::mvcc::Scanner as StoreScanner;
pub use self::readpool_impl::ReadPoolImpl;
pub use self::txn::{FixtureStore, FixtureStoreScanner};
pub use self::txn::{Msg, Scanner, Scheduler, SnapshotStore, Store};
pub use self::types::{Key, KvPair, MvccInfo, Value};
pub type Callback<T> = Box<dyn FnBox(Result<T>) + Send>;

// Short value max len must <= 255.
pub const SHORT_VALUE_MAX_LEN: usize = 64;
pub const SHORT_VALUE_PREFIX: u8 = b'v';

use engine::{CfName, ALL_CFS, CF_DEFAULT, CF_LOCK, CF_WRITE, DATA_CFS};

pub fn is_short_value(value: &[u8]) -> bool {
    value.len() <= SHORT_VALUE_MAX_LEN
}

#[derive(Debug, Clone)]
pub enum Mutation {
    Put((Key, Value)),
    Delete(Key),
    Lock(Key),
    Insert((Key, Value)), // has a constraint that key should not exist.
}

#[allow(clippy::match_same_arms)]
impl Mutation {
    pub fn key(&self) -> &Key {
        match *self {
            Mutation::Put((ref key, _)) => key,
            Mutation::Delete(ref key) => key,
            Mutation::Lock(ref key) => key,
            Mutation::Insert((ref key, _)) => key,
        }
    }
}

pub enum StorageCb {
    Boolean(Callback<()>),
    Booleans(Callback<Vec<Result<()>>>),
    MvccInfoByKey(Callback<MvccInfo>),
    MvccInfoByStartTs(Callback<Option<(Key, MvccInfo)>>),
    Locks(Callback<Vec<LockInfo>>),
}

pub enum Command {
    Prewrite {
        ctx: Context,
        mutations: Vec<Mutation>,
        primary: Vec<u8>,
        start_ts: u64,
        options: Options,
    },
    Commit {
        ctx: Context,
        keys: Vec<Key>,
        lock_ts: u64,
        commit_ts: u64,
    },
    Cleanup {
        ctx: Context,
        key: Key,
        start_ts: u64,
    },
    Rollback {
        ctx: Context,
        keys: Vec<Key>,
        start_ts: u64,
    },
    ScanLock {
        ctx: Context,
        max_ts: u64,
        start_key: Option<Key>,
        limit: usize,
    },
    ResolveLock {
        ctx: Context,
        txn_status: HashMap<u64, u64>,
        scan_key: Option<Key>,
        key_locks: Vec<(Key, Lock)>,
    },
    DeleteRange {
        ctx: Context,
        start_key: Key,
        end_key: Key,
    },
    // only for test, keep the latches of keys for a while
    Pause {
        ctx: Context,
        keys: Vec<Key>,
        duration: u64,
    },
    MvccByKey {
        ctx: Context,
        key: Key,
    },
    MvccByStartTs {
        ctx: Context,
        start_ts: u64,
    },
}

impl Display for Command {
    fn fmt(&self, f: &mut Formatter<'_>) -> fmt::Result {
        match *self {
            Command::Prewrite {
                ref ctx,
                ref mutations,
                start_ts,
                ..
            } => write!(
                f,
                "kv::command::prewrite mutations({}) @ {} | {:?}",
                mutations.len(),
                start_ts,
                ctx
            ),
            Command::Commit {
                ref ctx,
                ref keys,
                lock_ts,
                commit_ts,
                ..
            } => write!(
                f,
                "kv::command::commit {} {} -> {} | {:?}",
                keys.len(),
                lock_ts,
                commit_ts,
                ctx
            ),
            Command::Cleanup {
                ref ctx,
                ref key,
                start_ts,
                ..
            } => write!(f, "kv::command::cleanup {} @ {} | {:?}", key, start_ts, ctx),
            Command::Rollback {
                ref ctx,
                ref keys,
                start_ts,
                ..
            } => write!(
                f,
                "kv::command::rollback keys({}) @ {} | {:?}",
                keys.len(),
                start_ts,
                ctx
            ),
            Command::ScanLock {
                ref ctx,
                max_ts,
                ref start_key,
                limit,
                ..
            } => write!(
                f,
                "kv::scan_lock {:?} {} @ {} | {:?}",
                start_key, limit, max_ts, ctx
            ),
            Command::ResolveLock { .. } => write!(f, "kv::resolve_lock"),
            Command::DeleteRange {
                ref ctx,
                ref start_key,
                ref end_key,
            } => write!(
                f,
                "kv::command::delete range [{:?}, {:?}) | {:?}",
                start_key, end_key, ctx
            ),
            Command::Pause {
                ref ctx,
                ref keys,
                duration,
            } => write!(
                f,
                "kv::command::pause keys:({}) {} ms | {:?}",
                keys.len(),
                duration,
                ctx
            ),
            Command::MvccByKey { ref ctx, ref key } => {
                write!(f, "kv::command::mvccbykey {:?} | {:?}", key, ctx)
            }
            Command::MvccByStartTs {
                ref ctx,
                ref start_ts,
            } => write!(f, "kv::command::mvccbystartts {:?} | {:?}", start_ts, ctx),
        }
    }
}

impl Debug for Command {
    fn fmt(&self, f: &mut Formatter<'_>) -> fmt::Result {
        write!(f, "{}", self)
    }
}

pub const CMD_TAG_GC: &str = "gc";
pub const CMD_TAG_UNSAFE_DESTROY_RANGE: &str = "unsafe_destroy_range";

impl Command {
    pub fn readonly(&self) -> bool {
        match *self {
            Command::ScanLock { .. } |
            // DeleteRange only called by DDL bg thread after table is dropped and
            // must guarantee that there is no other read or write on these keys, so
            // we can treat DeleteRange as readonly Command.
            Command::DeleteRange { .. } |
            Command::MvccByKey { .. } |
            Command::MvccByStartTs { .. } => true,
            Command::ResolveLock { ref key_locks, .. } => key_locks.is_empty(),
            _ => false,
        }
    }

    pub fn priority(&self) -> CommandPri {
        self.get_context().get_priority()
    }

    pub fn priority_tag(&self) -> &'static str {
        match self.get_context().get_priority() {
            CommandPri::Low => "low",
            CommandPri::Normal => "normal",
            CommandPri::High => "high",
        }
    }

    pub fn need_flow_control(&self) -> bool {
        !self.readonly() && self.priority() != CommandPri::High
    }

    pub fn tag(&self) -> &'static str {
        match *self {
            Command::Prewrite { .. } => "prewrite",
            Command::Commit { .. } => "commit",
            Command::Cleanup { .. } => "cleanup",
            Command::Rollback { .. } => "rollback",
            Command::ScanLock { .. } => "scan_lock",
            Command::ResolveLock { .. } => "resolve_lock",
            Command::DeleteRange { .. } => "delete_range",
            Command::Pause { .. } => "pause",
            Command::MvccByKey { .. } => "key_mvcc",
            Command::MvccByStartTs { .. } => "start_ts_mvcc",
        }
    }

    pub fn ts(&self) -> u64 {
        match *self {
            Command::Prewrite { start_ts, .. }
            | Command::Cleanup { start_ts, .. }
            | Command::Rollback { start_ts, .. }
            | Command::MvccByStartTs { start_ts, .. } => start_ts,
            Command::Commit { lock_ts, .. } => lock_ts,
            Command::ScanLock { max_ts, .. } => max_ts,
            Command::ResolveLock { .. }
            | Command::DeleteRange { .. }
            | Command::Pause { .. }
            | Command::MvccByKey { .. } => 0,
        }
    }

    pub fn get_context(&self) -> &Context {
        match *self {
            Command::Prewrite { ref ctx, .. }
            | Command::Commit { ref ctx, .. }
            | Command::Cleanup { ref ctx, .. }
            | Command::Rollback { ref ctx, .. }
            | Command::ScanLock { ref ctx, .. }
            | Command::ResolveLock { ref ctx, .. }
            | Command::DeleteRange { ref ctx, .. }
            | Command::Pause { ref ctx, .. }
            | Command::MvccByKey { ref ctx, .. }
            | Command::MvccByStartTs { ref ctx, .. } => ctx,
        }
    }

    pub fn mut_context(&mut self) -> &mut Context {
        match *self {
            Command::Prewrite { ref mut ctx, .. }
            | Command::Commit { ref mut ctx, .. }
            | Command::Cleanup { ref mut ctx, .. }
            | Command::Rollback { ref mut ctx, .. }
            | Command::ScanLock { ref mut ctx, .. }
            | Command::ResolveLock { ref mut ctx, .. }
            | Command::DeleteRange { ref mut ctx, .. }
            | Command::Pause { ref mut ctx, .. }
            | Command::MvccByKey { ref mut ctx, .. }
            | Command::MvccByStartTs { ref mut ctx, .. } => ctx,
        }
    }

    pub fn write_bytes(&self) -> usize {
        let mut bytes = 0;
        match *self {
            Command::Prewrite { ref mutations, .. } => {
                for m in mutations {
                    match *m {
                        Mutation::Put((ref key, ref value))
                        | Mutation::Insert((ref key, ref value)) => {
                            bytes += key.as_encoded().len();
                            bytes += value.len();
                        }
                        Mutation::Delete(ref key) | Mutation::Lock(ref key) => {
                            bytes += key.as_encoded().len();
                        }
                    }
                }
            }
            Command::Commit { ref keys, .. } | Command::Rollback { ref keys, .. } => {
                for key in keys {
                    bytes += key.as_encoded().len();
                }
            }
            Command::ResolveLock { ref key_locks, .. } => {
                for lock in key_locks {
                    bytes += lock.0.as_encoded().len();
                }
            }
            Command::Cleanup { ref key, .. } => {
                bytes += key.as_encoded().len();
            }
            Command::Pause { ref keys, .. } => {
                for key in keys {
                    bytes += key.as_encoded().len();
                }
            }
            _ => {}
        }
        bytes
    }
}

#[derive(Clone, Default)]
pub struct Options {
    pub lock_ttl: u64,
    pub skip_constraint_check: bool,
    pub key_only: bool,
    pub reverse_scan: bool,
}

impl Options {
    pub fn new(lock_ttl: u64, skip_constraint_check: bool, key_only: bool) -> Options {
        Options {
            lock_ttl,
            skip_constraint_check,
            key_only,
            reverse_scan: false,
        }
    }

    pub fn reverse_scan(mut self) -> Options {
        self.reverse_scan = true;
        self
    }
}

/// A builder to build a temporary `Storage<E>`.
///
/// Only used for test purpose.
#[must_use]
pub struct TestStorageBuilder<E: Engine> {
    engine: E,
    config: Config,
    local_storage: Option<Arc<DB>>,
    raft_store_router: Option<ServerRaftStoreRouter>,
}

impl TestStorageBuilder<RocksEngine> {
    /// Build `Storage<RocksEngine>`.
    pub fn new() -> Self {
        Self {
            engine: TestEngineBuilder::new().build().unwrap(),
            config: Config::default(),
            local_storage: None,
            raft_store_router: None,
        }
    }
}

impl<E: Engine> TestStorageBuilder<E> {
    pub fn from_engine(engine: E) -> Self {
        Self {
            engine,
            config: Config::default(),
            local_storage: None,
            raft_store_router: None,
        }
    }

    /// Customize the config of the `Storage`.
    ///
    /// By default, `Config::default()` will be used.
    pub fn config(mut self, config: Config) -> Self {
        self.config = config;
        self
    }

    /// Set local storage for GCWorker.
    ///
    /// By default, `None` will be used.
    pub fn local_storage(mut self, local_storage: Arc<DB>) -> Self {
        self.local_storage = Some(local_storage);
        self
    }

    /// Set raft store router for GCWorker.
    ///
    /// By default, `None` will be used.
    pub fn raft_store_router(mut self, raft_store_router: ServerRaftStoreRouter) -> Self {
        self.raft_store_router = Some(raft_store_router);
        self
    }

    /// Build a `Storage<E>`.
    pub fn build(self) -> Result<Storage<E>> {
        let read_pool = ReadPoolBuilder::from_config(&readpool::Config::default_for_test()).build();
        Storage::from_engine(
            self.engine,
            &self.config,
            read_pool,
            self.local_storage,
            self.raft_store_router,
        )
    }
}

/// `Storage` implements transactional KV APIs and raw KV APIs on a given `Engine`. An `Engine`
/// provides low level KV functionality. `Engine` has multiple implementations. When a TiKV server
/// is running, a `RaftKv` will be the underlying `Engine` of `Storage`. The other two types of
/// engines are for test purpose.
///
/// `Storage` is reference counted and cloning `Storage` will just increase the reference counter.
/// Storage resources (i.e. threads, engine) will be released when all references are dropped.
///
/// Notice that read and write methods may not be performed over full data in most cases, i.e. when
/// underlying engine is `RaftKv`, which limits data access in the range of a single region
/// according to specified `ctx` parameter. However, `async_unsafe_destroy_range` is the only
/// exception. It's always performed on the whole TiKV.
///
/// Operations of `Storage` can be divided into two types: MVCC operations and raw operations.
/// MVCC operations uses MVCC keys, which usually consist of several physical keys in different
/// CFs. In default CF and write CF, the key will be memcomparable-encoded and append the timestamp
/// to it, so that multiple versions can be saved at the same time.
/// Raw operations use raw keys, which are saved directly to the engine without memcomparable-
/// encoding and appending timestamp.
pub struct Storage<E: Engine> {
    // TODO: Too many Arcs, would be slow when clone.
    engine: E,

    /// The worker to execute storage commands.
    worker: Arc<Mutex<Worker<Msg>>>,
    /// `worker_scheduler` is used to schedule tasks to run in `worker`.
    worker_scheduler: worker::Scheduler<Msg>,

    /// The thread pool used to run most read operations.
    read_pool: ReadPool,

    /// Used to handle requests related to GC.
    gc_worker: GCWorker<E>,

    /// How many strong references. Thread pool and workers will be stopped
    /// once there are no more references.
    refs: Arc<atomic::AtomicUsize>,

    // Fields below are storage configurations.
    max_key_size: usize,
}

impl<E: Engine> Clone for Storage<E> {
    #[inline]
    fn clone(&self) -> Self {
        let refs = self.refs.fetch_add(1, atomic::Ordering::SeqCst);

        debug!(
            "Storage referenced"; "original_ref" => refs
        );

        Self {
            engine: self.engine.clone(),
            worker: self.worker.clone(),
            worker_scheduler: self.worker_scheduler.clone(),
            read_pool: self.read_pool.clone(),
            gc_worker: self.gc_worker.clone(),
            refs: self.refs.clone(),
            max_key_size: self.max_key_size,
        }
    }
}

impl<E: Engine> Drop for Storage<E> {
    #[inline]
    fn drop(&mut self) {
        let refs = self.refs.fetch_sub(1, atomic::Ordering::SeqCst);

        debug!(
            "Storage de-referenced"; "original_ref" => refs
        );

        if refs != 1 {
            return;
        }

        // This is the last reference of the storage. Now all its references are dropped. Stop and
        // destroy the storage now.
        let mut worker = self.worker.lock().unwrap();
        if let Err(e) = worker.schedule(Msg::Quit) {
            error!("Failed to ask scheduler to quit"; "err" => ?e);
        }

        let h = worker.stop().unwrap();
        if let Err(e) = h.join() {
            error!("Failed to join sched_handle"; "err" => ?e);
        }

        let r = self.gc_worker.stop();
        if let Err(e) = r {
            error!("Failed to stop gc_worker:"; "err" => ?e);
        }

        info!("Storage stopped.");
    }
}

impl<E: Engine> Storage<E> {
    /// Create a `Storage` from given engine.
    pub fn from_engine(
        engine: E,
        config: &Config,
        read_pool: ReadPool,
        local_storage: Option<Arc<DB>>,
        raft_store_router: Option<ServerRaftStoreRouter>,
    ) -> Result<Self> {
        let worker = Arc::new(Mutex::new(
            Builder::new("storage-scheduler")
                .batch_size(CMD_BATCH_SIZE)
                .pending_capacity(config.scheduler_notify_capacity)
                .create(),
        ));
        let worker_scheduler = worker.lock().unwrap().scheduler();
        let runner = Scheduler::new(
            engine.clone(),
            worker_scheduler.clone(),
            config.scheduler_concurrency,
            config.scheduler_worker_pool_size,
            config.scheduler_pending_write_threshold.0 as usize,
        );
        let mut gc_worker = GCWorker::new(
            engine.clone(),
            local_storage,
            raft_store_router,
            config.gc_ratio_threshold,
        );

        worker.lock().unwrap().start(runner)?;
        gc_worker.start()?;

        info!("Storage started.");

        Ok(Storage {
            engine,
            worker,
            worker_scheduler,
            read_pool,
            gc_worker,
            refs: Arc::new(atomic::AtomicUsize::new(1)),
            max_key_size: config.max_key_size,
        })
    }

    /// Starts running GC automatically.
    pub fn start_auto_gc<S: GCSafePointProvider, R: RegionInfoProvider>(
        &self,
        cfg: AutoGCConfig<S, R>,
    ) -> Result<()> {
        self.gc_worker.start_auto_gc(cfg)
    }

    /// Get the underlying `Engine` of the `Storage`.
    pub fn get_engine(&self) -> E {
        self.engine.clone()
    }

    /// Schedule a command to the transaction scheduler. `cb` will be invoked after finishing
    /// running the command.
    #[inline]
    fn schedule(&self, cmd: Command, cb: StorageCb) -> Result<()> {
        fail_point!("storage_drop_message", |_| Ok(()));
        match self.worker_scheduler.schedule(Msg::RawCmd { cmd, cb }) {
            Ok(()) => Ok(()),
            Err(ScheduleError::Full(_)) => Err(Error::SchedTooBusy),
            Err(ScheduleError::Stopped(_)) => Err(Error::Closed),
        }
    }

    /// Get a snapshot of `engine`.
    fn async_snapshot(engine: E, ctx: &Context) -> impl Future<Item = E::Snap, Error = Error> {
        let (callback, future) = util::future::paired_future_callback();
        let val = engine.async_snapshot(ctx, callback);

        future::result(val)
            .and_then(|_| future.map_err(|cancel| EngineError::Other(box_err!(cancel))))
            .and_then(|(_ctx, result)| result)
            // map storage::kv::Error -> storage::txn::Error -> storage::Error
            .map_err(txn::Error::from)
            .map_err(Error::from)
    }

    /// Get value of the given key from a snapshot. Only writes that are committed before `start_ts`
    /// is visible.
    pub fn async_get(
        &self,
        ctx: Context,
        key: Key,
        start_ts: u64,
    ) -> impl Future<Item = Option<Value>, Error = Error> {
        const CMD: &str = "get";
        let engine = self.get_engine();
        let priority = readpool::Priority::from(ctx.get_priority());

        let res = self.read_pool.spawn_handle(priority, move || {
            ReadPoolImpl::tls_collect_command_count(CMD, priority);
            let command_duration = crate::util::time::Instant::now_coarse();

            Self::async_snapshot(engine, &ctx)
                .and_then(move |snapshot: E::Snap| {
                    ReadPoolImpl::tls_processing_read_observe_duration(CMD, || {
                        let mut statistics = Statistics::default();
                        let snap_store = SnapshotStore::new(
                            snapshot,
                            start_ts,
                            ctx.get_isolation_level(),
                            !ctx.get_not_fill_cache(),
                        );
                        let result = snap_store
                            .get(&key, &mut statistics)
                            // map storage::txn::Error -> storage::Error
                            .map_err(Error::from)
                            .map(|r| {
                                ReadPoolImpl::tls_collect_key_reads(CMD, 1);
                                r
                            });

                        ReadPoolImpl::tls_collect_scan_count(CMD, &statistics);
                        ReadPoolImpl::tls_collect_read_flow(ctx.get_region_id(), &statistics);

                        result
                    })
                })
                .then(move |r| {
                    ReadPoolImpl::tls_collect_command_duration(CMD, command_duration.elapsed());
                    r
                })
        });

        future::result(res)
            .map_err(|_| Error::SchedTooBusy)
            .flatten()
    }

    /// Get values of a set of keys in a batch from the snapshot. Only writes that are committed
    /// before `start_ts` is visible.
    pub fn async_batch_get(
        &self,
        ctx: Context,
        keys: Vec<Key>,
        start_ts: u64,
    ) -> impl Future<Item = Vec<Result<KvPair>>, Error = Error> {
        const CMD: &str = "batch_get";
        let engine = self.get_engine();
        let priority = readpool::Priority::from(ctx.get_priority());

        let res = self.read_pool.spawn_handle(priority, move || {
            ReadPoolImpl::tls_collect_command_count(CMD, priority);
            let command_duration = crate::util::time::Instant::now_coarse();

            Self::async_snapshot(engine, &ctx)
                .and_then(move |snapshot: E::Snap| {
                    ReadPoolImpl::tls_processing_read_observe_duration(CMD, || {
                        let mut statistics = Statistics::default();
                        let snap_store = SnapshotStore::new(
                            snapshot,
                            start_ts,
                            ctx.get_isolation_level(),
                            !ctx.get_not_fill_cache(),
                        );
                        let kv_pairs: Vec<_> = snap_store
                            .batch_get(&keys, &mut statistics)
                            .into_iter()
                            .zip(keys)
                            .filter(|&(ref v, ref _k)| {
                                !(v.is_ok() && v.as_ref().unwrap().is_none())
                            })
                            .map(|(v, k)| match v {
                                Ok(Some(x)) => Ok((k.into_raw().unwrap(), x)),
                                Err(e) => Err(Error::from(e)),
                                _ => unreachable!(),
                            })
                            .collect();

                        ReadPoolImpl::tls_collect_key_reads(CMD, kv_pairs.len());
                        ReadPoolImpl::tls_collect_scan_count(CMD, &statistics);
                        ReadPoolImpl::tls_collect_read_flow(ctx.get_region_id(), &statistics);

                        Ok(kv_pairs)
                    })
                })
                .then(move |r| {
                    ReadPoolImpl::tls_collect_command_duration(CMD, command_duration.elapsed());
                    r
                })
        });

        future::result(res)
            .map_err(|_| Error::SchedTooBusy)
            .flatten()
    }

    /// Scan keys in [`start_key`, `end_key`) up to `limit` keys from the snapshot. If `end_key` is
    /// `None`, it means the upper bound is unbounded. Only writes committed before `start_ts` is
    /// visible.
    pub fn async_scan(
        &self,
        ctx: Context,
        start_key: Key,
        end_key: Option<Key>,
        limit: usize,
        start_ts: u64,
        options: Options,
    ) -> impl Future<Item = Vec<Result<KvPair>>, Error = Error> {
        const CMD: &str = "scan";
        let engine = self.get_engine();
        let priority = readpool::Priority::from(ctx.get_priority());

        let res = self.read_pool.spawn_handle(priority, move || {
            ReadPoolImpl::tls_collect_command_count(CMD, priority);
            let command_duration = crate::util::time::Instant::now_coarse();

            Self::async_snapshot(engine, &ctx)
                .and_then(move |snapshot: E::Snap| {
                    ReadPoolImpl::tls_processing_read_observe_duration(CMD, || {
                        let snap_store = SnapshotStore::new(
                            snapshot,
                            start_ts,
                            ctx.get_isolation_level(),
                            !ctx.get_not_fill_cache(),
                        );

                        let mut scanner;
                        if !options.reverse_scan {
                            scanner = snap_store.scanner(
                                false,
                                options.key_only,
                                Some(start_key),
                                end_key,
                            )?;
                        } else {
                            scanner = snap_store.scanner(
                                true,
                                options.key_only,
                                end_key,
                                Some(start_key),
                            )?;
                        };
                        let res = scanner.scan(limit);

                        let statistics = scanner.take_statistics();
                        ReadPoolImpl::tls_collect_scan_count(CMD, &statistics);
                        ReadPoolImpl::tls_collect_read_flow(ctx.get_region_id(), &statistics);

                        res.map_err(Error::from).map(|results| {
                            ReadPoolImpl::tls_collect_key_reads(CMD, results.len());
                            results
                                .into_iter()
                                .map(|x| x.map_err(Error::from))
                                .collect()
                        })
                    })
                })
                .then(move |r| {
                    ReadPoolImpl::tls_collect_command_duration(CMD, command_duration.elapsed());
                    r
                })
        });

        future::result(res)
            .map_err(|_| Error::SchedTooBusy)
            .flatten()
    }

    /// Latch the given keys for given duration, so other write operations that involve these keys
    /// will be blocked. Only used for tests purpose.
    pub fn async_pause(
        &self,
        ctx: Context,
        keys: Vec<Key>,
        duration: u64,
        callback: Callback<()>,
    ) -> Result<()> {
        let cmd = Command::Pause {
            ctx,
            keys,
            duration,
        };
        self.schedule(cmd, StorageCb::Boolean(callback))?;
        KV_COMMAND_COUNTER_VEC_STATIC.pause.inc();
        Ok(())
    }

    /// Prewrite some mutations to the storage. It's the first phase of 2PC. The transaction model
    /// comes from [Google Percolator](https://ai.google/research/pubs/pub36726).
    pub fn async_prewrite(
        &self,
        ctx: Context,
        mutations: Vec<Mutation>,
        primary: Vec<u8>,
        start_ts: u64,
        options: Options,
        callback: Callback<Vec<Result<()>>>,
    ) -> Result<()> {
        for m in &mutations {
            let size = m.key().as_encoded().len();
            if size > self.max_key_size {
                callback(Err(Error::KeyTooLarge(size, self.max_key_size)));
                return Ok(());
            }
        }
        let cmd = Command::Prewrite {
            ctx,
            mutations,
            primary,
            start_ts,
            options,
        };
        self.schedule(cmd, StorageCb::Booleans(callback))?;
        KV_COMMAND_COUNTER_VEC_STATIC.prewrite.inc();
        Ok(())
    }

    /// Commit the transaction that started at `lock_ts`.
    pub fn async_commit(
        &self,
        ctx: Context,
        keys: Vec<Key>,
        lock_ts: u64,
        commit_ts: u64,
        callback: Callback<()>,
    ) -> Result<()> {
        let cmd = Command::Commit {
            ctx,
            keys,
            lock_ts,
            commit_ts,
        };
        self.schedule(cmd, StorageCb::Boolean(callback))?;
        KV_COMMAND_COUNTER_VEC_STATIC.commit.inc();
        Ok(())
    }

    /// Delete all keys in the range [`start_key`, `end_key`).
    /// All keys in the range will be deleted permanently regardless of their timestamps.
    /// That means, you are even unable to get deleted keys by specifying an older timestamp.
    pub fn async_delete_range(
        &self,
        ctx: Context,
        start_key: Key,
        end_key: Key,
        callback: Callback<()>,
    ) -> Result<()> {
        let mut modifies = Vec::with_capacity(DATA_CFS.len());
        for cf in DATA_CFS {
            modifies.push(Modify::DeleteRange(cf, start_key.clone(), end_key.clone()));
        }

        self.engine.async_write(
            &ctx,
            modifies,
            Box::new(|(_, res): (_, kv::Result<_>)| callback(res.map_err(Error::from))),
        )?;
        KV_COMMAND_COUNTER_VEC_STATIC.delete_range.inc();
        Ok(())
    }

    pub fn async_cleanup(
        &self,
        ctx: Context,
        key: Key,
        start_ts: u64,
        callback: Callback<()>,
    ) -> Result<()> {
        let cmd = Command::Cleanup { ctx, key, start_ts };
        self.schedule(cmd, StorageCb::Boolean(callback))?;
        KV_COMMAND_COUNTER_VEC_STATIC.cleanup.inc();
        Ok(())
    }

    /// Roll back the transaction that was started at `start_ts`.
    pub fn async_rollback(
        &self,
        ctx: Context,
        keys: Vec<Key>,
        start_ts: u64,
        callback: Callback<()>,
    ) -> Result<()> {
        let cmd = Command::Rollback {
            ctx,
            keys,
            start_ts,
        };
        self.schedule(cmd, StorageCb::Boolean(callback))?;
        KV_COMMAND_COUNTER_VEC_STATIC.rollback.inc();
        Ok(())
    }

    /// Scan locks from `start_key`, and find all locks whose timestamp is before `max_ts`.
    pub fn async_scan_locks(
        &self,
        ctx: Context,
        max_ts: u64,
        start_key: Vec<u8>,
        limit: usize,
        callback: Callback<Vec<LockInfo>>,
    ) -> Result<()> {
        let cmd = Command::ScanLock {
            ctx,
            max_ts,
            start_key: if start_key.is_empty() {
                None
            } else {
                Some(Key::from_raw(&start_key))
            },
            limit,
        };
        self.schedule(cmd, StorageCb::Locks(callback))?;
        KV_COMMAND_COUNTER_VEC_STATIC.scan_lock.inc();
        Ok(())
    }

    /// Resolve locks according to `txn_status`. During the GC operation, this will be called by
    /// TiDB to clean up stale locks whose timestamp is before safe point.
    ///
    /// `txn_status` maps lock_ts to commit_ts. If a transaction was rolled back, it is mapped to 0.
    ///
    /// For example, let `txn_status` be `{ 100: 101, 102: 0 }`, then it means that the transaction
    /// whose start_ts is 100 was committed with commit_ts `101`, and the transaction whose
    /// start_ts is 102 was rolled back. If there are these keys in the db:
    ///
    /// * "k1", lock_ts = 100
    /// * "k2", lock_ts = 102
    /// * "k3", lock_ts = 104
    /// * "k4", no lock
    ///
    /// Here `"k1"`, `"k2"` and `"k3"` each has a not-yet-committed version, because they have
    /// locks. After calling resolve_lock, `"k1"` will be committed with commit_ts = 101 and `"k2"`
    /// will be rolled back.  `"k3"` will not be affected, because its lock_ts is not contained in
    /// `txn_status`. `"k4"` will not be affected either, because it doesn't have a non-committed
    /// version.
    pub fn async_resolve_lock(
        &self,
        ctx: Context,
        txn_status: HashMap<u64, u64>,
        callback: Callback<()>,
    ) -> Result<()> {
        let cmd = Command::ResolveLock {
            ctx,
            txn_status,
            scan_key: None,
            key_locks: vec![],
        };
        self.schedule(cmd, StorageCb::Boolean(callback))?;
        KV_COMMAND_COUNTER_VEC_STATIC.resolve_lock.inc();
        Ok(())
    }

    /// Does garbage collection, which means cleaning up old MVCC keys.
    /// It guarantees that all reads with timestamp > `safe_point` can be performed correctly
    /// during and after the GC operation.
    pub fn async_gc(&self, ctx: Context, safe_point: u64, callback: Callback<()>) -> Result<()> {
        self.gc_worker.async_gc(ctx, safe_point, callback)?;
        KV_COMMAND_COUNTER_VEC_STATIC.gc.inc();
        Ok(())
    }

    /// Delete all data in the range.
    /// This function is **VERY DANGEROUS**. It's not only running on one single region, but it can
    /// delete a large range that spans over many regions, bypassing the Raft layer. This is
    /// designed for TiDB to quickly free up disk space while doing GC after
    /// drop/truncate table/index. By invoking this function, it's user's responsibility to make
    /// sure no more operations will be performed in this destroyed range.
    pub fn async_unsafe_destroy_range(
        &self,
        ctx: Context,
        start_key: Key,
        end_key: Key,
        callback: Callback<()>,
    ) -> Result<()> {
        self.gc_worker
            .async_unsafe_destroy_range(ctx, start_key, end_key, callback)?;
        KV_COMMAND_COUNTER_VEC_STATIC.unsafe_destroy_range.inc();
        Ok(())
    }

    /// Get the value of a raw key.
    pub fn async_raw_get(
        &self,
        ctx: Context,
        cf: String,
        key: Vec<u8>,
    ) -> impl Future<Item = Option<Vec<u8>>, Error = Error> {
        const CMD: &str = "raw_get";
        let engine = self.get_engine();
        let priority = readpool::Priority::from(ctx.get_priority());

        let timer = SCHED_HISTOGRAM_VEC_STATIC.raw_get.start_coarse_timer();

        let readpool = self.read_pool.clone();

        Self::async_snapshot(engine, &ctx).and_then(move |snapshot: E::Snap| {
<<<<<<< HEAD
            let res = readpool.spawn_handle(priority, move || {
                ReadPoolImpl::tls_processing_read_observe_duration(CMD, || {
                    let cf = match Self::rawkv_cf(&cf) {
                        Ok(x) => x,
                        Err(e) => return future::err(e),
                    };
                    // no scan_count for this kind of op.
=======
            let res = readpool.future_execute(priority, move |ctxd| {
                let mut thread_ctx = ctxd.current_thread_context_mut();
                let _t_process = thread_ctx.start_processing_read_duration_timer(CMD);
                let cf = match Self::rawkv_cf(&cf) {
                    Ok(x) => x,
                    Err(e) => return future::err(e),
                };
                // no scan_count for this kind of op.

                let key_len = key.len();
                let result = snapshot
                    .get_cf(cf, &Key::from_encoded(key))
                    // map storage::kv::Error -> storage::Error
                    .map_err(Error::from)
                    .map(|r| {
                        if let Some(ref value) = r {
                            let mut stats = Statistics::default();
                            stats.data.flow_stats.read_keys = 1;
                            stats.data.flow_stats.read_bytes = key_len + value.len();
                            thread_ctx.collect_read_flow(ctx.get_region_id(), &stats);
                            thread_ctx.collect_key_reads(CMD, 1);
                        }
                        r
                    });
>>>>>>> 4a06994e

                    let key_len = key.len();
                    let result = snapshot
                        .get_cf(cf, &Key::from_encoded(key))
                        // map storage::engine::Error -> storage::Error
                        .map_err(Error::from)
                        .map(|r| {
                            if let Some(ref value) = r {
                                let mut stats = Statistics::default();
                                stats.data.flow_stats.read_keys = 1;
                                stats.data.flow_stats.read_bytes = key_len + value.len();
                                ReadPoolImpl::tls_collect_read_flow(ctx.get_region_id(), &stats);
                                ReadPoolImpl::tls_collect_key_reads(CMD, 1);
                            }
                            r
                        });

                    timer.observe_duration();
                    future::result(result)
                })
            });
            future::result(res)
                .map_err(|_| Error::SchedTooBusy)
                .flatten()
        })
    }

    /// Get the values of some raw keys in a batch.
    pub fn async_raw_batch_get(
        &self,
        ctx: Context,
        cf: String,
        keys: Vec<Vec<u8>>,
    ) -> impl Future<Item = Vec<Result<KvPair>>, Error = Error> {
        const CMD: &str = "raw_batch_get";
        let engine = self.get_engine();
        let priority = readpool::Priority::from(ctx.get_priority());

        let timer = SCHED_HISTOGRAM_VEC_STATIC
            .raw_batch_get
            .start_coarse_timer();

        let readpool = self.read_pool.clone();

        Self::async_snapshot(engine, &ctx).and_then(move |snapshot: E::Snap| {
            let res = readpool.spawn_handle(priority, move || {
                ReadPoolImpl::tls_processing_read_observe_duration(CMD, || {
                    let keys: Vec<Key> = keys.into_iter().map(Key::from_encoded).collect();
                    let cf = match Self::rawkv_cf(&cf) {
                        Ok(x) => x,
                        Err(e) => return future::err(e),
                    };
                    // no scan_count for this kind of op.
                    let mut stats = Statistics::default();
                    let result: Vec<Result<KvPair>> = keys
                        .into_iter()
                        .map(|k| {
                            let v = snapshot.get_cf(cf, &k);
                            (k, v)
                        })
                        .filter(|&(_, ref v)| !(v.is_ok() && v.as_ref().unwrap().is_none()))
                        .map(|(k, v)| match v {
                            Ok(Some(v)) => {
                                stats.data.flow_stats.read_keys += 1;
                                stats.data.flow_stats.read_bytes += k.as_encoded().len() + v.len();
                                Ok((k.into_encoded(), v))
                            }
                            Err(e) => Err(Error::from(e)),
                            _ => unreachable!(),
                        })
                        .collect();

                    ReadPoolImpl::tls_collect_key_reads(
                        CMD,
                        stats.data.flow_stats.read_keys as usize,
                    );
                    ReadPoolImpl::tls_collect_read_flow(ctx.get_region_id(), &stats);

                    timer.observe_duration();
                    future::ok(result)
                })
            });
            future::result(res)
                .map_err(|_| Error::SchedTooBusy)
                .flatten()
        })
    }

    /// Write a raw key to the storage.
    pub fn async_raw_put(
        &self,
        ctx: Context,
        cf: String,
        key: Vec<u8>,
        value: Vec<u8>,
        callback: Callback<()>,
    ) -> Result<()> {
        if key.len() > self.max_key_size {
            callback(Err(Error::KeyTooLarge(key.len(), self.max_key_size)));
            return Ok(());
        }
        self.engine.async_write(
            &ctx,
            vec![Modify::Put(
                Self::rawkv_cf(&cf)?,
                Key::from_encoded(key),
                value,
            )],
            Box::new(|(_, res): (_, kv::Result<_>)| callback(res.map_err(Error::from))),
        )?;
        KV_COMMAND_COUNTER_VEC_STATIC.raw_put.inc();
        Ok(())
    }

    /// Write some keys to the storage in a batch.
    pub fn async_raw_batch_put(
        &self,
        ctx: Context,
        cf: String,
        pairs: Vec<KvPair>,
        callback: Callback<()>,
    ) -> Result<()> {
        let cf = Self::rawkv_cf(&cf)?;
        for &(ref key, _) in &pairs {
            if key.len() > self.max_key_size {
                callback(Err(Error::KeyTooLarge(key.len(), self.max_key_size)));
                return Ok(());
            }
        }
        let requests = pairs
            .into_iter()
            .map(|(k, v)| Modify::Put(cf, Key::from_encoded(k), v))
            .collect();
        self.engine.async_write(
            &ctx,
            requests,
            Box::new(|(_, res): (_, kv::Result<_>)| callback(res.map_err(Error::from))),
        )?;
        KV_COMMAND_COUNTER_VEC_STATIC.raw_batch_put.inc();
        Ok(())
    }

    /// Delete a raw key from the storage.
    pub fn async_raw_delete(
        &self,
        ctx: Context,
        cf: String,
        key: Vec<u8>,
        callback: Callback<()>,
    ) -> Result<()> {
        if key.len() > self.max_key_size {
            callback(Err(Error::KeyTooLarge(key.len(), self.max_key_size)));
            return Ok(());
        }
        self.engine.async_write(
            &ctx,
            vec![Modify::Delete(Self::rawkv_cf(&cf)?, Key::from_encoded(key))],
            Box::new(|(_, res): (_, kv::Result<_>)| callback(res.map_err(Error::from))),
        )?;
        KV_COMMAND_COUNTER_VEC_STATIC.raw_delete.inc();
        Ok(())
    }

    /// Delete all raw keys in [`start_key`, `end_key`).
    pub fn async_raw_delete_range(
        &self,
        ctx: Context,
        cf: String,
        start_key: Vec<u8>,
        end_key: Vec<u8>,
        callback: Callback<()>,
    ) -> Result<()> {
        if start_key.len() > self.max_key_size || end_key.len() > self.max_key_size {
            callback(Err(Error::KeyTooLarge(
                cmp::max(start_key.len(), end_key.len()),
                self.max_key_size,
            )));
            return Ok(());
        }

        let cf = Self::rawkv_cf(&cf)?;
        let start_key = Key::from_encoded(start_key);
        let end_key = Key::from_encoded(end_key);

        self.engine.async_write(
            &ctx,
            vec![Modify::DeleteRange(cf, start_key, end_key)],
            Box::new(|(_, res): (_, kv::Result<_>)| callback(res.map_err(Error::from))),
        )?;
        KV_COMMAND_COUNTER_VEC_STATIC.raw_delete_range.inc();
        Ok(())
    }

    /// Delete some raw keys in a batch.
    pub fn async_raw_batch_delete(
        &self,
        ctx: Context,
        cf: String,
        keys: Vec<Vec<u8>>,
        callback: Callback<()>,
    ) -> Result<()> {
        let cf = Self::rawkv_cf(&cf)?;
        for key in &keys {
            if key.len() > self.max_key_size {
                callback(Err(Error::KeyTooLarge(key.len(), self.max_key_size)));
                return Ok(());
            }
        }
        let requests = keys
            .into_iter()
            .map(|k| Modify::Delete(cf, Key::from_encoded(k)))
            .collect();
        self.engine.async_write(
            &ctx,
            requests,
            Box::new(|(_, res): (_, kv::Result<_>)| callback(res.map_err(Error::from))),
        )?;
        KV_COMMAND_COUNTER_VEC_STATIC.raw_batch_delete.inc();
        Ok(())
    }

    /// Scan raw keys in [`start_key`, `end_key`), returns at most `limit` keys. If `end_key` is
    /// `None`, it means unbounded.
    ///
    /// If `key_only` is true, the value corresponding to the key will not be read. Only scanned
    /// keys will be returned.
    fn raw_scan(
        snapshot: &E::Snap,
        cf: &str,
        start_key: &Key,
        end_key: Option<Key>,
        limit: usize,
        statistics: &mut Statistics,
        key_only: bool,
    ) -> Result<Vec<Result<KvPair>>> {
        let mut option = IterOption::default();
        if let Some(end) = end_key {
            option.set_upper_bound(end.into_encoded());
        }
        let mut cursor = snapshot.iter_cf(Self::rawkv_cf(cf)?, option, ScanMode::Forward)?;
        let statistics = statistics.mut_cf_statistics(cf);
        if !cursor.seek(start_key, statistics)? {
            return Ok(vec![]);
        }
        let mut pairs = vec![];
        while cursor.valid() && pairs.len() < limit {
            pairs.push(Ok((
                cursor.key(statistics).to_owned(),
                if key_only {
                    vec![]
                } else {
                    cursor.value(statistics).to_owned()
                },
            )));
            cursor.next(statistics);
        }
        Ok(pairs)
    }

    /// Scan raw keys in [`end_key`, `start_key`) in reverse order, returns at most `limit` keys. If
    /// `start_key` is `None`, it means it's unbounded.
    ///
    /// If `key_only` is true, the value
    /// corresponding to the key will not be read out. Only scanned keys will be returned.
    fn reverse_raw_scan(
        snapshot: &E::Snap,
        cf: &str,
        start_key: &Key,
        end_key: Option<Key>,
        limit: usize,
        statistics: &mut Statistics,
        key_only: bool,
    ) -> Result<Vec<Result<KvPair>>> {
        let mut option = IterOption::default();
        if let Some(end) = end_key {
            option.set_lower_bound(end.into_encoded());
        }
        let mut cursor = snapshot.iter_cf(Self::rawkv_cf(cf)?, option, ScanMode::Backward)?;
        let statistics = statistics.mut_cf_statistics(cf);
        if !cursor.reverse_seek(start_key, statistics)? {
            return Ok(vec![]);
        }
        let mut pairs = vec![];
        while cursor.valid() && pairs.len() < limit {
            pairs.push(Ok((
                cursor.key(statistics).to_owned(),
                if key_only {
                    vec![]
                } else {
                    cursor.value(statistics).to_owned()
                },
            )));
            cursor.prev(statistics);
        }
        Ok(pairs)
    }

    /// Scan raw keys in a range.
    ///
    /// If `reverse` is false, the range is [`key`, `end_key`); otherwise, the range is
    /// [`end_key`, `key`) and it scans from `key` and goes backwards. If `end_key` is `None`, it
    /// means unbounded.
    ///
    /// This function scans at most `limit` keys.
    ///
    /// If `key_only` is true, the value
    /// corresponding to the key will not be read out. Only scanned keys will be returned.
    pub fn async_raw_scan(
        &self,
        ctx: Context,
        cf: String,
        key: Vec<u8>,
        end_key: Option<Vec<u8>>,
        limit: usize,
        key_only: bool,
        reverse: bool,
    ) -> impl Future<Item = Vec<Result<KvPair>>, Error = Error> {
        const CMD: &str = "raw_scan";
        let engine = self.get_engine();
        let priority = readpool::Priority::from(ctx.get_priority());

        let timer = SCHED_HISTOGRAM_VEC_STATIC.raw_scan.start_coarse_timer();

        let readpool = self.read_pool.clone();

        Self::async_snapshot(engine, &ctx).and_then(move |snapshot: E::Snap| {
            let res = readpool.spawn_handle(priority, move || {
                ReadPoolImpl::tls_processing_read_observe_duration(CMD, || {
                    let end_key = end_key.map(Key::from_encoded);

                    let mut statistics = Statistics::default();
                    let result = if reverse {
                        Self::reverse_raw_scan(
                            &snapshot,
                            &cf,
                            &Key::from_encoded(key),
                            end_key,
                            limit,
                            &mut statistics,
                            key_only,
                        )
                        .map_err(Error::from)
                    } else {
                        Self::raw_scan(
                            &snapshot,
                            &cf,
                            &Key::from_encoded(key),
                            end_key,
                            limit,
                            &mut statistics,
                            key_only,
                        )
                        .map_err(Error::from)
                    };

                    ReadPoolImpl::tls_collect_read_flow(ctx.get_region_id(), &statistics);
                    ReadPoolImpl::tls_collect_key_reads(
                        CMD,
                        statistics.write.flow_stats.read_keys as usize,
                    );
                    ReadPoolImpl::tls_collect_scan_count(CMD, &statistics);

                    timer.observe_duration();
                    future::result(result)
                })
            });
            future::result(res)
                .map_err(|_| Error::SchedTooBusy)
                .flatten()
        })
    }

    /// Check the given raw kv CF name. Return the CF name, or `Err` if given CF name is invalid.
    /// The CF name can be one of `"default"`, `"write"` and `"lock"`. If given `cf` is empty,
    /// `CF_DEFAULT` (`"default"`) will be returned.
    fn rawkv_cf(cf: &str) -> Result<CfName> {
        if cf.is_empty() {
            return Ok(CF_DEFAULT);
        }
        for c in DATA_CFS {
            if cf == *c {
                return Ok(c);
            }
        }
        Err(Error::InvalidCf(cf.to_owned()))
    }

    /// Check if key range is valid
    ///
    /// - If `reverse` is true, `end_key` is less than `start_key`. `end_key` is the lower bound.
    /// - If `reverse` is false, `end_key` is greater than `start_key`. `end_key` is the upper bound.
    fn check_key_ranges(ranges: &[KeyRange], reverse: bool) -> bool {
        let ranges_len = ranges.len();
        for i in 0..ranges_len {
            let start_key = ranges[i].get_start_key();
            let mut end_key = ranges[i].get_end_key();
            if end_key.is_empty() && i + 1 != ranges_len {
                end_key = ranges[i + 1].get_start_key();
            }
            if !end_key.is_empty()
                && (!reverse && start_key >= end_key || reverse && start_key <= end_key)
            {
                return false;
            }
        }
        true
    }

    /// Scan raw keys in multiple ranges in a batch.
    pub fn async_raw_batch_scan(
        &self,
        ctx: Context,
        cf: String,
        mut ranges: Vec<KeyRange>,
        each_limit: usize,
        key_only: bool,
        reverse: bool,
    ) -> impl Future<Item = Vec<Result<KvPair>>, Error = Error> {
        const CMD: &str = "raw_batch_scan";
        let engine = self.get_engine();
        let priority = readpool::Priority::from(ctx.get_priority());

        let timer = SCHED_HISTOGRAM_VEC_STATIC
            .raw_batch_scan
            .start_coarse_timer();

        let readpool = self.read_pool.clone();

        Self::async_snapshot(engine, &ctx).and_then(move |snapshot: E::Snap| {
            let res = readpool.spawn_handle(priority, move || {
                ReadPoolImpl::tls_processing_read_observe_duration(CMD, || {
                    let mut statistics = Statistics::default();
                    if !Self::check_key_ranges(&ranges, reverse) {
                        return future::result(Err(box_err!("Invalid KeyRanges")));
                    };
                    let mut result = Vec::new();
                    let ranges_len = ranges.len();
                    for i in 0..ranges_len {
                        let start_key = Key::from_encoded(ranges[i].take_start_key());
                        let end_key = ranges[i].take_end_key();
                        let end_key = if end_key.is_empty() {
                            if i + 1 == ranges_len {
                                None
                            } else {
                                Some(Key::from_encoded_slice(ranges[i + 1].get_start_key()))
                            }
                        } else {
                            Some(Key::from_encoded(end_key))
                        };
                        let pairs = if reverse {
                            match Self::reverse_raw_scan(
                                &snapshot,
                                &cf,
                                &start_key,
                                end_key,
                                each_limit,
                                &mut statistics,
                                key_only,
                            ) {
                                Ok(x) => x,
                                Err(e) => return future::err(e),
                            }
                        } else {
                            match Self::raw_scan(
                                &snapshot,
                                &cf,
                                &start_key,
                                end_key,
                                each_limit,
                                &mut statistics,
                                key_only,
                            ) {
                                Ok(x) => x,
                                Err(e) => return future::err(e),
                            }
                        };
                        result.extend(pairs.into_iter());
                    }

                    ReadPoolImpl::tls_collect_read_flow(ctx.get_region_id(), &statistics);
                    ReadPoolImpl::tls_collect_key_reads(
                        CMD,
                        statistics.write.flow_stats.read_keys as usize,
                    );

                    ReadPoolImpl::tls_collect_scan_count(CMD, &statistics);

                    timer.observe_duration();
                    future::ok(result)
                })
            });
            future::result(res)
                .map_err(|_| Error::SchedTooBusy)
                .flatten()
        })
    }

    /// Get MVCC info of a transactional key.
    pub fn async_mvcc_by_key(
        &self,
        ctx: Context,
        key: Key,
        callback: Callback<MvccInfo>,
    ) -> Result<()> {
        let cmd = Command::MvccByKey { ctx, key };
        self.schedule(cmd, StorageCb::MvccInfoByKey(callback))?;
        KV_COMMAND_COUNTER_VEC_STATIC.key_mvcc.inc();

        Ok(())
    }

    /// Find the first key that has a version with its `start_ts` equal to the given `start_ts`, and
    /// return its MVCC info.
    pub fn async_mvcc_by_start_ts(
        &self,
        ctx: Context,
        start_ts: u64,
        callback: Callback<Option<(Key, MvccInfo)>>,
    ) -> Result<()> {
        let cmd = Command::MvccByStartTs { ctx, start_ts };
        self.schedule(cmd, StorageCb::MvccInfoByStartTs(callback))?;
        KV_COMMAND_COUNTER_VEC_STATIC.start_ts_mvcc.inc();
        Ok(())
    }
}

quick_error! {
    #[derive(Debug)]
    pub enum Error {
        Engine(err: EngineError) {
            from()
            cause(err)
            description(err.description())
        }
        Txn(err: txn::Error) {
            from()
            cause(err)
            description(err.description())
        }
        Mvcc(err: mvcc::Error) {
            from()
            cause(err)
            description(err.description())
        }
        Closed {
            description("storage is closed.")
        }
        Other(err: Box<dyn error::Error + Send + Sync>) {
            from()
            cause(err.as_ref())
            description(err.description())
        }
        Io(err: IoError) {
            from()
            cause(err)
            description(err.description())
        }
        SchedTooBusy {
            description("scheduler is too busy")
        }
        GCWorkerTooBusy {
            description("gc worker is too busy")
        }
        KeyTooLarge(size: usize, limit: usize) {
            description("max key size exceeded")
            display("max key size exceeded, size: {}, limit: {}", size, limit)
        }
        InvalidCf (cf_name: String) {
            description("invalid cf name")
            display("invalid cf name: {}", cf_name)
        }
    }
}

pub type Result<T> = std::result::Result<T, Error>;

pub enum ErrorHeaderKind {
    NotLeader,
    RegionNotFound,
    KeyNotInRegion,
    EpochNotMatch,
    ServerIsBusy,
    StaleCommand,
    StoreNotMatch,
    RaftEntryTooLarge,
    Other,
}

impl ErrorHeaderKind {
    /// TODO: This function is only used for bridging existing & legacy metric tags.
    /// It should be removed once Coprocessor starts using new static metrics.
    pub fn get_str(&self) -> &'static str {
        match *self {
            ErrorHeaderKind::NotLeader => "not_leader",
            ErrorHeaderKind::RegionNotFound => "region_not_found",
            ErrorHeaderKind::KeyNotInRegion => "key_not_in_region",
            ErrorHeaderKind::EpochNotMatch => "epoch_not_match",
            ErrorHeaderKind::ServerIsBusy => "server_is_busy",
            ErrorHeaderKind::StaleCommand => "stale_command",
            ErrorHeaderKind::StoreNotMatch => "store_not_match",
            ErrorHeaderKind::RaftEntryTooLarge => "raft_entry_too_large",
            ErrorHeaderKind::Other => "other",
        }
    }
}

impl Display for ErrorHeaderKind {
    fn fmt(&self, f: &mut Formatter<'_>) -> fmt::Result {
        write!(f, "{}", self.get_str())
    }
}

pub fn get_error_kind_from_header(header: &errorpb::Error) -> ErrorHeaderKind {
    if header.has_not_leader() {
        ErrorHeaderKind::NotLeader
    } else if header.has_region_not_found() {
        ErrorHeaderKind::RegionNotFound
    } else if header.has_key_not_in_region() {
        ErrorHeaderKind::KeyNotInRegion
    } else if header.has_epoch_not_match() {
        ErrorHeaderKind::EpochNotMatch
    } else if header.has_server_is_busy() {
        ErrorHeaderKind::ServerIsBusy
    } else if header.has_stale_command() {
        ErrorHeaderKind::StaleCommand
    } else if header.has_store_not_match() {
        ErrorHeaderKind::StoreNotMatch
    } else if header.has_raft_entry_too_large() {
        ErrorHeaderKind::RaftEntryTooLarge
    } else {
        ErrorHeaderKind::Other
    }
}

pub fn get_tag_from_header(header: &errorpb::Error) -> &'static str {
    get_error_kind_from_header(header).get_str()
}

#[cfg(test)]
mod tests {
    use super::*;
    use crate::util::config::ReadableSize;
    use kvproto::kvrpcpb::{Context, LockInfo};
    use std::sync::mpsc::{channel, Sender};

    fn expect_none(x: Result<Option<Value>>) {
        assert_eq!(x.unwrap(), None);
    }

    fn expect_value(v: Vec<u8>, x: Result<Option<Value>>) {
        assert_eq!(x.unwrap().unwrap(), v);
    }

    fn expect_multi_values(v: Vec<Option<KvPair>>, x: Result<Vec<Result<KvPair>>>) {
        let x: Vec<Option<KvPair>> = x.unwrap().into_iter().map(Result::ok).collect();
        assert_eq!(x, v);
    }

    fn expect_error<T, F>(err_matcher: F, x: Result<T>)
    where
        F: FnOnce(Error) + Send + 'static,
    {
        match x {
            Err(e) => err_matcher(e),
            _ => panic!("expect result to be an error"),
        }
    }

    fn expect_ok_callback<T: Debug>(done: Sender<i32>, id: i32) -> Callback<T> {
        Box::new(move |x: Result<T>| {
            x.unwrap();
            done.send(id).unwrap();
        })
    }

    fn expect_fail_callback<T, F>(done: Sender<i32>, id: i32, err_matcher: F) -> Callback<T>
    where
        F: FnOnce(Error) + Send + 'static,
    {
        Box::new(move |x: Result<T>| {
            expect_error(err_matcher, x);
            done.send(id).unwrap();
        })
    }

    fn expect_too_busy_callback<T>(done: Sender<i32>, id: i32) -> Callback<T> {
        Box::new(move |x: Result<T>| {
            expect_error(
                |err| match err {
                    Error::SchedTooBusy => {}
                    e => panic!("unexpected error chain: {:?}, expect too busy", e),
                },
                x,
            );
            done.send(id).unwrap();
        })
    }

    fn expect_value_callback<T: PartialEq + Debug + Send + 'static>(
        done: Sender<i32>,
        id: i32,
        value: T,
    ) -> Callback<T> {
        Box::new(move |x: Result<T>| {
            assert_eq!(x.unwrap(), value);
            done.send(id).unwrap();
        })
    }

    #[test]
    fn test_get_put() {
        let storage = TestStorageBuilder::new().build().unwrap();
        let (tx, rx) = channel();
        expect_none(
            storage
                .async_get(Context::new(), Key::from_raw(b"x"), 100)
                .wait(),
        );
        storage
            .async_prewrite(
                Context::new(),
                vec![Mutation::Put((Key::from_raw(b"x"), b"100".to_vec()))],
                b"x".to_vec(),
                100,
                Options::default(),
                expect_ok_callback(tx.clone(), 1),
            )
            .unwrap();
        rx.recv().unwrap();
        expect_error(
            |e| match e {
                Error::Txn(txn::Error::Mvcc(mvcc::Error::KeyIsLocked { .. })) => (),
                e => panic!("unexpected error chain: {:?}", e),
            },
            storage
                .async_get(Context::new(), Key::from_raw(b"x"), 101)
                .wait(),
        );
        storage
            .async_commit(
                Context::new(),
                vec![Key::from_raw(b"x")],
                100,
                101,
                expect_ok_callback(tx.clone(), 3),
            )
            .unwrap();
        rx.recv().unwrap();
        expect_none(
            storage
                .async_get(Context::new(), Key::from_raw(b"x"), 100)
                .wait(),
        );
        expect_value(
            b"100".to_vec(),
            storage
                .async_get(Context::new(), Key::from_raw(b"x"), 101)
                .wait(),
        );
    }

    #[test]
    fn test_cf_error() {
        // New engine lacks normal column families.
        let engine = TestEngineBuilder::new().cfs(["foo"]).build().unwrap();
        let storage = TestStorageBuilder::from_engine(engine).build().unwrap();
        let (tx, rx) = channel();
        storage
            .async_prewrite(
                Context::new(),
                vec![
                    Mutation::Put((Key::from_raw(b"a"), b"aa".to_vec())),
                    Mutation::Put((Key::from_raw(b"b"), b"bb".to_vec())),
                    Mutation::Put((Key::from_raw(b"c"), b"cc".to_vec())),
                ],
                b"a".to_vec(),
                1,
                Options::default(),
                expect_fail_callback(tx.clone(), 0, |e| match e {
                    Error::Txn(txn::Error::Mvcc(mvcc::Error::Engine(EngineError::Request(..)))) => {
                    }
                    e => panic!("unexpected error chain: {:?}", e),
                }),
            )
            .unwrap();
        rx.recv().unwrap();
        expect_error(
            |e| match e {
                Error::Txn(txn::Error::Mvcc(mvcc::Error::Engine(EngineError::Other(..)))) => (),
                e => panic!("unexpected error chain: {:?}", e),
            },
            storage
                .async_get(Context::new(), Key::from_raw(b"x"), 1)
                .wait(),
        );
        expect_error(
            |e| match e {
                Error::Txn(txn::Error::Mvcc(mvcc::Error::Engine(EngineError::Request(..)))) => (),
                e => panic!("unexpected error chain: {:?}", e),
            },
            storage
                .async_scan(
                    Context::new(),
                    Key::from_raw(b"x"),
                    None,
                    1000,
                    1,
                    Options::default(),
                )
                .wait(),
        );
        expect_multi_values(
            vec![None, None],
            storage
                .async_batch_get(
                    Context::new(),
                    vec![Key::from_raw(b"c"), Key::from_raw(b"d")],
                    1,
                )
                .wait(),
        );
    }

    #[test]
    fn test_scan() {
        let storage = TestStorageBuilder::new().build().unwrap();
        let (tx, rx) = channel();
        storage
            .async_prewrite(
                Context::new(),
                vec![
                    Mutation::Put((Key::from_raw(b"a"), b"aa".to_vec())),
                    Mutation::Put((Key::from_raw(b"b"), b"bb".to_vec())),
                    Mutation::Put((Key::from_raw(b"c"), b"cc".to_vec())),
                ],
                b"a".to_vec(),
                1,
                Options::default(),
                expect_ok_callback(tx.clone(), 0),
            )
            .unwrap();
        rx.recv().unwrap();
        // Forward
        expect_multi_values(
            vec![None, None, None],
            storage
                .async_scan(
                    Context::new(),
                    Key::from_raw(b"\x00"),
                    None,
                    1000,
                    5,
                    Options::default(),
                )
                .wait(),
        );
        // Backward
        expect_multi_values(
            vec![None, None, None],
            storage
                .async_scan(
                    Context::new(),
                    Key::from_raw(b"\xff"),
                    None,
                    1000,
                    5,
                    Options::default().reverse_scan(),
                )
                .wait(),
        );
        // Forward with bound
        expect_multi_values(
            vec![None, None],
            storage
                .async_scan(
                    Context::new(),
                    Key::from_raw(b"\x00"),
                    Some(Key::from_raw(b"c")),
                    1000,
                    5,
                    Options::default(),
                )
                .wait(),
        );
        // Backward with bound
        expect_multi_values(
            vec![None, None],
            storage
                .async_scan(
                    Context::new(),
                    Key::from_raw(b"\xff"),
                    Some(Key::from_raw(b"b")),
                    1000,
                    5,
                    Options::default().reverse_scan(),
                )
                .wait(),
        );
        // Forward with limit
        expect_multi_values(
            vec![None, None],
            storage
                .async_scan(
                    Context::new(),
                    Key::from_raw(b"\x00"),
                    None,
                    2,
                    5,
                    Options::default(),
                )
                .wait(),
        );
        // Backward with limit
        expect_multi_values(
            vec![None, None],
            storage
                .async_scan(
                    Context::new(),
                    Key::from_raw(b"\xff"),
                    None,
                    2,
                    5,
                    Options::default().reverse_scan(),
                )
                .wait(),
        );

        storage
            .async_commit(
                Context::new(),
                vec![
                    Key::from_raw(b"a"),
                    Key::from_raw(b"b"),
                    Key::from_raw(b"c"),
                ],
                1,
                2,
                expect_ok_callback(tx.clone(), 1),
            )
            .unwrap();
        rx.recv().unwrap();
        // Forward
        expect_multi_values(
            vec![
                Some((b"a".to_vec(), b"aa".to_vec())),
                Some((b"b".to_vec(), b"bb".to_vec())),
                Some((b"c".to_vec(), b"cc".to_vec())),
            ],
            storage
                .async_scan(
                    Context::new(),
                    Key::from_raw(b"\x00"),
                    None,
                    1000,
                    5,
                    Options::default(),
                )
                .wait(),
        );
        // Backward
        expect_multi_values(
            vec![
                Some((b"c".to_vec(), b"cc".to_vec())),
                Some((b"b".to_vec(), b"bb".to_vec())),
                Some((b"a".to_vec(), b"aa".to_vec())),
            ],
            storage
                .async_scan(
                    Context::new(),
                    Key::from_raw(b"\xff"),
                    None,
                    1000,
                    5,
                    Options::default().reverse_scan(),
                )
                .wait(),
        );
        // Forward with bound
        expect_multi_values(
            vec![
                Some((b"a".to_vec(), b"aa".to_vec())),
                Some((b"b".to_vec(), b"bb".to_vec())),
            ],
            storage
                .async_scan(
                    Context::new(),
                    Key::from_raw(b"\x00"),
                    Some(Key::from_raw(b"c")),
                    1000,
                    5,
                    Options::default(),
                )
                .wait(),
        );
        // Backward with bound
        expect_multi_values(
            vec![
                Some((b"c".to_vec(), b"cc".to_vec())),
                Some((b"b".to_vec(), b"bb".to_vec())),
            ],
            storage
                .async_scan(
                    Context::new(),
                    Key::from_raw(b"\xff"),
                    Some(Key::from_raw(b"b")),
                    1000,
                    5,
                    Options::default().reverse_scan(),
                )
                .wait(),
        );

        // Forward with limit
        expect_multi_values(
            vec![
                Some((b"a".to_vec(), b"aa".to_vec())),
                Some((b"b".to_vec(), b"bb".to_vec())),
            ],
            storage
                .async_scan(
                    Context::new(),
                    Key::from_raw(b"\x00"),
                    None,
                    2,
                    5,
                    Options::default(),
                )
                .wait(),
        );
        // Backward with limit
        expect_multi_values(
            vec![
                Some((b"c".to_vec(), b"cc".to_vec())),
                Some((b"b".to_vec(), b"bb".to_vec())),
            ],
            storage
                .async_scan(
                    Context::new(),
                    Key::from_raw(b"\xff"),
                    None,
                    2,
                    5,
                    Options::default().reverse_scan(),
                )
                .wait(),
        );
    }

    #[test]
    fn test_batch_get() {
        let storage = TestStorageBuilder::new().build().unwrap();
        let (tx, rx) = channel();
        storage
            .async_prewrite(
                Context::new(),
                vec![
                    Mutation::Put((Key::from_raw(b"a"), b"aa".to_vec())),
                    Mutation::Put((Key::from_raw(b"b"), b"bb".to_vec())),
                    Mutation::Put((Key::from_raw(b"c"), b"cc".to_vec())),
                ],
                b"a".to_vec(),
                1,
                Options::default(),
                expect_ok_callback(tx.clone(), 0),
            )
            .unwrap();
        rx.recv().unwrap();
        expect_multi_values(
            vec![None],
            storage
                .async_batch_get(
                    Context::new(),
                    vec![Key::from_raw(b"c"), Key::from_raw(b"d")],
                    2,
                )
                .wait(),
        );
        storage
            .async_commit(
                Context::new(),
                vec![
                    Key::from_raw(b"a"),
                    Key::from_raw(b"b"),
                    Key::from_raw(b"c"),
                ],
                1,
                2,
                expect_ok_callback(tx.clone(), 1),
            )
            .unwrap();
        rx.recv().unwrap();
        expect_multi_values(
            vec![
                Some((b"c".to_vec(), b"cc".to_vec())),
                Some((b"a".to_vec(), b"aa".to_vec())),
                Some((b"b".to_vec(), b"bb".to_vec())),
            ],
            storage
                .async_batch_get(
                    Context::new(),
                    vec![
                        Key::from_raw(b"c"),
                        Key::from_raw(b"x"),
                        Key::from_raw(b"a"),
                        Key::from_raw(b"b"),
                    ],
                    5,
                )
                .wait(),
        );
    }

    #[test]
    fn test_txn() {
        let storage = TestStorageBuilder::new().build().unwrap();
        let (tx, rx) = channel();
        storage
            .async_prewrite(
                Context::new(),
                vec![Mutation::Put((Key::from_raw(b"x"), b"100".to_vec()))],
                b"x".to_vec(),
                100,
                Options::default(),
                expect_ok_callback(tx.clone(), 0),
            )
            .unwrap();
        storage
            .async_prewrite(
                Context::new(),
                vec![Mutation::Put((Key::from_raw(b"y"), b"101".to_vec()))],
                b"y".to_vec(),
                101,
                Options::default(),
                expect_ok_callback(tx.clone(), 1),
            )
            .unwrap();
        rx.recv().unwrap();
        rx.recv().unwrap();
        storage
            .async_commit(
                Context::new(),
                vec![Key::from_raw(b"x")],
                100,
                110,
                expect_ok_callback(tx.clone(), 2),
            )
            .unwrap();
        storage
            .async_commit(
                Context::new(),
                vec![Key::from_raw(b"y")],
                101,
                111,
                expect_ok_callback(tx.clone(), 3),
            )
            .unwrap();
        rx.recv().unwrap();
        rx.recv().unwrap();
        expect_value(
            b"100".to_vec(),
            storage
                .async_get(Context::new(), Key::from_raw(b"x"), 120)
                .wait(),
        );
        expect_value(
            b"101".to_vec(),
            storage
                .async_get(Context::new(), Key::from_raw(b"y"), 120)
                .wait(),
        );
        storage
            .async_prewrite(
                Context::new(),
                vec![Mutation::Put((Key::from_raw(b"x"), b"105".to_vec()))],
                b"x".to_vec(),
                105,
                Options::default(),
                expect_fail_callback(tx.clone(), 6, |e| match e {
                    Error::Txn(txn::Error::Mvcc(mvcc::Error::WriteConflict { .. })) => (),
                    e => panic!("unexpected error chain: {:?}", e),
                }),
            )
            .unwrap();
        rx.recv().unwrap();
    }

    #[test]
    fn test_sched_too_busy() {
        let mut config = Config::default();
        config.scheduler_pending_write_threshold = ReadableSize(1);
        let storage = TestStorageBuilder::new().config(config).build().unwrap();
        let (tx, rx) = channel();
        expect_none(
            storage
                .async_get(Context::new(), Key::from_raw(b"x"), 100)
                .wait(),
        );
        storage
            .async_pause(
                Context::new(),
                vec![Key::from_raw(b"x")],
                1000,
                expect_ok_callback(tx.clone(), 1),
            )
            .unwrap();
        storage
            .async_prewrite(
                Context::new(),
                vec![Mutation::Put((Key::from_raw(b"y"), b"101".to_vec()))],
                b"y".to_vec(),
                101,
                Options::default(),
                expect_too_busy_callback(tx.clone(), 2),
            )
            .unwrap();
        rx.recv().unwrap();
        rx.recv().unwrap();
        storage
            .async_prewrite(
                Context::new(),
                vec![Mutation::Put((Key::from_raw(b"z"), b"102".to_vec()))],
                b"y".to_vec(),
                102,
                Options::default(),
                expect_ok_callback(tx.clone(), 3),
            )
            .unwrap();
        rx.recv().unwrap();
    }

    #[test]
    fn test_cleanup() {
        let storage = TestStorageBuilder::new().build().unwrap();
        let (tx, rx) = channel();
        storage
            .async_prewrite(
                Context::new(),
                vec![Mutation::Put((Key::from_raw(b"x"), b"100".to_vec()))],
                b"x".to_vec(),
                100,
                Options::default(),
                expect_ok_callback(tx.clone(), 0),
            )
            .unwrap();
        rx.recv().unwrap();
        storage
            .async_cleanup(
                Context::new(),
                Key::from_raw(b"x"),
                100,
                expect_ok_callback(tx.clone(), 1),
            )
            .unwrap();
        rx.recv().unwrap();
        expect_none(
            storage
                .async_get(Context::new(), Key::from_raw(b"x"), 105)
                .wait(),
        );
    }

    #[test]
    fn test_high_priority_get_put() {
        let storage = TestStorageBuilder::new().build().unwrap();
        let (tx, rx) = channel();
        let mut ctx = Context::new();
        ctx.set_priority(CommandPri::High);
        expect_none(storage.async_get(ctx, Key::from_raw(b"x"), 100).wait());
        let mut ctx = Context::new();
        ctx.set_priority(CommandPri::High);
        storage
            .async_prewrite(
                ctx,
                vec![Mutation::Put((Key::from_raw(b"x"), b"100".to_vec()))],
                b"x".to_vec(),
                100,
                Options::default(),
                expect_ok_callback(tx.clone(), 1),
            )
            .unwrap();
        rx.recv().unwrap();
        let mut ctx = Context::new();
        ctx.set_priority(CommandPri::High);
        storage
            .async_commit(
                ctx,
                vec![Key::from_raw(b"x")],
                100,
                101,
                expect_ok_callback(tx.clone(), 2),
            )
            .unwrap();
        rx.recv().unwrap();
        let mut ctx = Context::new();
        ctx.set_priority(CommandPri::High);
        expect_none(storage.async_get(ctx, Key::from_raw(b"x"), 100).wait());
        let mut ctx = Context::new();
        ctx.set_priority(CommandPri::High);
        expect_value(
            b"100".to_vec(),
            storage.async_get(ctx, Key::from_raw(b"x"), 101).wait(),
        );
    }

    #[test]
    fn test_high_priority_no_block() {
        let mut config = Config::default();
        config.scheduler_worker_pool_size = 1;
        let storage = TestStorageBuilder::new().config(config).build().unwrap();
        let (tx, rx) = channel();
        expect_none(
            storage
                .async_get(Context::new(), Key::from_raw(b"x"), 100)
                .wait(),
        );
        storage
            .async_prewrite(
                Context::new(),
                vec![Mutation::Put((Key::from_raw(b"x"), b"100".to_vec()))],
                b"x".to_vec(),
                100,
                Options::default(),
                expect_ok_callback(tx.clone(), 1),
            )
            .unwrap();
        rx.recv().unwrap();
        storage
            .async_commit(
                Context::new(),
                vec![Key::from_raw(b"x")],
                100,
                101,
                expect_ok_callback(tx.clone(), 2),
            )
            .unwrap();
        rx.recv().unwrap();

        storage
            .async_pause(
                Context::new(),
                vec![],
                1000,
                expect_ok_callback(tx.clone(), 3),
            )
            .unwrap();
        let mut ctx = Context::new();
        ctx.set_priority(CommandPri::High);
        expect_value(
            b"100".to_vec(),
            storage.async_get(ctx, Key::from_raw(b"x"), 101).wait(),
        );
        // Command Get with high priority not block by command Pause.
        assert_eq!(rx.recv().unwrap(), 3);
    }

    #[test]
    fn test_delete_range() {
        let storage = TestStorageBuilder::new().build().unwrap();
        let (tx, rx) = channel();
        // Write x and y.
        storage
            .async_prewrite(
                Context::new(),
                vec![
                    Mutation::Put((Key::from_raw(b"x"), b"100".to_vec())),
                    Mutation::Put((Key::from_raw(b"y"), b"100".to_vec())),
                    Mutation::Put((Key::from_raw(b"z"), b"100".to_vec())),
                ],
                b"x".to_vec(),
                100,
                Options::default(),
                expect_ok_callback(tx.clone(), 0),
            )
            .unwrap();
        rx.recv().unwrap();
        storage
            .async_commit(
                Context::new(),
                vec![
                    Key::from_raw(b"x"),
                    Key::from_raw(b"y"),
                    Key::from_raw(b"z"),
                ],
                100,
                101,
                expect_ok_callback(tx.clone(), 1),
            )
            .unwrap();
        rx.recv().unwrap();
        expect_value(
            b"100".to_vec(),
            storage
                .async_get(Context::new(), Key::from_raw(b"x"), 101)
                .wait(),
        );
        expect_value(
            b"100".to_vec(),
            storage
                .async_get(Context::new(), Key::from_raw(b"y"), 101)
                .wait(),
        );
        expect_value(
            b"100".to_vec(),
            storage
                .async_get(Context::new(), Key::from_raw(b"z"), 101)
                .wait(),
        );

        // Delete range [x, z)
        storage
            .async_delete_range(
                Context::new(),
                Key::from_raw(b"x"),
                Key::from_raw(b"z"),
                expect_ok_callback(tx.clone(), 5),
            )
            .unwrap();
        rx.recv().unwrap();
        expect_none(
            storage
                .async_get(Context::new(), Key::from_raw(b"x"), 101)
                .wait(),
        );
        expect_none(
            storage
                .async_get(Context::new(), Key::from_raw(b"y"), 101)
                .wait(),
        );
        expect_value(
            b"100".to_vec(),
            storage
                .async_get(Context::new(), Key::from_raw(b"z"), 101)
                .wait(),
        );

        storage
            .async_delete_range(
                Context::new(),
                Key::from_raw(b""),
                Key::from_raw(&[255]),
                expect_ok_callback(tx.clone(), 9),
            )
            .unwrap();
        rx.recv().unwrap();
        expect_none(
            storage
                .async_get(Context::new(), Key::from_raw(b"z"), 101)
                .wait(),
        );
    }

    #[test]
    fn test_raw_delete_range() {
        let storage = TestStorageBuilder::new().build().unwrap();
        let (tx, rx) = channel();

        let test_data = [
            (b"a", b"001"),
            (b"b", b"002"),
            (b"c", b"003"),
            (b"d", b"004"),
            (b"e", b"005"),
        ];

        // Write some key-value pairs to the db
        for kv in &test_data {
            storage
                .async_raw_put(
                    Context::new(),
                    "".to_string(),
                    kv.0.to_vec(),
                    kv.1.to_vec(),
                    expect_ok_callback(tx.clone(), 0),
                )
                .unwrap();
        }

        expect_value(
            b"004".to_vec(),
            storage
                .async_raw_get(Context::new(), "".to_string(), b"d".to_vec())
                .wait(),
        );

        // Delete ["d", "e")
        storage
            .async_raw_delete_range(
                Context::new(),
                "".to_string(),
                b"d".to_vec(),
                b"e".to_vec(),
                expect_ok_callback(tx.clone(), 1),
            )
            .unwrap();
        rx.recv().unwrap();

        // Assert key "d" has gone
        expect_value(
            b"003".to_vec(),
            storage
                .async_raw_get(Context::new(), "".to_string(), b"c".to_vec())
                .wait(),
        );
        expect_none(
            storage
                .async_raw_get(Context::new(), "".to_string(), b"d".to_vec())
                .wait(),
        );
        expect_value(
            b"005".to_vec(),
            storage
                .async_raw_get(Context::new(), "".to_string(), b"e".to_vec())
                .wait(),
        );

        // Delete ["aa", "ab")
        storage
            .async_raw_delete_range(
                Context::new(),
                "".to_string(),
                b"aa".to_vec(),
                b"ab".to_vec(),
                expect_ok_callback(tx.clone(), 2),
            )
            .unwrap();
        rx.recv().unwrap();

        // Assert nothing happened
        expect_value(
            b"001".to_vec(),
            storage
                .async_raw_get(Context::new(), "".to_string(), b"a".to_vec())
                .wait(),
        );
        expect_value(
            b"002".to_vec(),
            storage
                .async_raw_get(Context::new(), "".to_string(), b"b".to_vec())
                .wait(),
        );

        // Delete all
        storage
            .async_raw_delete_range(
                Context::new(),
                "".to_string(),
                b"a".to_vec(),
                b"z".to_vec(),
                expect_ok_callback(tx, 3),
            )
            .unwrap();
        rx.recv().unwrap();

        // Assert now no key remains
        for kv in &test_data {
            expect_none(
                storage
                    .async_raw_get(Context::new(), "".to_string(), kv.0.to_vec())
                    .wait(),
            );
        }

        rx.recv().unwrap();
    }

    #[test]
    fn test_raw_batch_put() {
        let storage = TestStorageBuilder::new().build().unwrap();
        let (tx, rx) = channel();

        let test_data = vec![
            (b"a".to_vec(), b"aa".to_vec()),
            (b"b".to_vec(), b"bb".to_vec()),
            (b"c".to_vec(), b"cc".to_vec()),
            (b"d".to_vec(), b"dd".to_vec()),
            (b"e".to_vec(), b"ee".to_vec()),
        ];

        // Write key-value pairs in a batch
        storage
            .async_raw_batch_put(
                Context::new(),
                "".to_string(),
                test_data.clone(),
                expect_ok_callback(tx.clone(), 0),
            )
            .unwrap();
        rx.recv().unwrap();

        // Verify pairs one by one
        for (key, val) in test_data {
            expect_value(
                val,
                storage
                    .async_raw_get(Context::new(), "".to_string(), key)
                    .wait(),
            );
        }
    }

    #[test]
    fn test_raw_batch_get() {
        let storage = TestStorageBuilder::new().build().unwrap();
        let (tx, rx) = channel();

        let test_data = vec![
            (b"a".to_vec(), b"aa".to_vec()),
            (b"b".to_vec(), b"bb".to_vec()),
            (b"c".to_vec(), b"cc".to_vec()),
            (b"d".to_vec(), b"dd".to_vec()),
            (b"e".to_vec(), b"ee".to_vec()),
        ];

        // Write key-value pairs one by one
        for &(ref key, ref value) in &test_data {
            storage
                .async_raw_put(
                    Context::new(),
                    "".to_string(),
                    key.clone(),
                    value.clone(),
                    expect_ok_callback(tx.clone(), 0),
                )
                .unwrap();
        }
        rx.recv().unwrap();

        // Verify pairs in a batch
        let keys = test_data.iter().map(|&(ref k, _)| k.clone()).collect();
        let results = test_data.into_iter().map(|(k, v)| Some((k, v))).collect();
        expect_multi_values(
            results,
            storage
                .async_raw_batch_get(Context::new(), "".to_string(), keys)
                .wait(),
        );
    }

    #[test]
    fn test_raw_batch_delete() {
        let storage = TestStorageBuilder::new().build().unwrap();
        let (tx, rx) = channel();

        let test_data = vec![
            (b"a".to_vec(), b"aa".to_vec()),
            (b"b".to_vec(), b"bb".to_vec()),
            (b"c".to_vec(), b"cc".to_vec()),
            (b"d".to_vec(), b"dd".to_vec()),
            (b"e".to_vec(), b"ee".to_vec()),
        ];

        // Write key-value pairs in batch
        storage
            .async_raw_batch_put(
                Context::new(),
                "".to_string(),
                test_data.clone(),
                expect_ok_callback(tx.clone(), 0),
            )
            .unwrap();
        rx.recv().unwrap();

        // Verify pairs exist
        let keys = test_data.iter().map(|&(ref k, _)| k.clone()).collect();
        let results = test_data
            .iter()
            .map(|&(ref k, ref v)| Some((k.clone(), v.clone())))
            .collect();
        expect_multi_values(
            results,
            storage
                .async_raw_batch_get(Context::new(), "".to_string(), keys)
                .wait(),
        );

        // Delete ["b", "d"]
        storage
            .async_raw_batch_delete(
                Context::new(),
                "".to_string(),
                vec![b"b".to_vec(), b"d".to_vec()],
                expect_ok_callback(tx.clone(), 1),
            )
            .unwrap();
        rx.recv().unwrap();

        // Assert "b" and "d" are gone
        expect_value(
            b"aa".to_vec(),
            storage
                .async_raw_get(Context::new(), "".to_string(), b"a".to_vec())
                .wait(),
        );
        expect_none(
            storage
                .async_raw_get(Context::new(), "".to_string(), b"b".to_vec())
                .wait(),
        );
        expect_value(
            b"cc".to_vec(),
            storage
                .async_raw_get(Context::new(), "".to_string(), b"c".to_vec())
                .wait(),
        );
        expect_none(
            storage
                .async_raw_get(Context::new(), "".to_string(), b"d".to_vec())
                .wait(),
        );
        expect_value(
            b"ee".to_vec(),
            storage
                .async_raw_get(Context::new(), "".to_string(), b"e".to_vec())
                .wait(),
        );

        // Delete ["a", "c", "e"]
        storage
            .async_raw_batch_delete(
                Context::new(),
                "".to_string(),
                vec![b"a".to_vec(), b"c".to_vec(), b"e".to_vec()],
                expect_ok_callback(tx.clone(), 2),
            )
            .unwrap();
        rx.recv().unwrap();

        // Assert no key remains
        for (k, _) in test_data {
            expect_none(
                storage
                    .async_raw_get(Context::new(), "".to_string(), k)
                    .wait(),
            );
        }
    }

    #[test]
    fn test_raw_scan() {
        let storage = TestStorageBuilder::new().build().unwrap();
        let (tx, rx) = channel();

        let test_data = vec![
            (b"a".to_vec(), b"aa".to_vec()),
            (b"a1".to_vec(), b"aa11".to_vec()),
            (b"a2".to_vec(), b"aa22".to_vec()),
            (b"a3".to_vec(), b"aa33".to_vec()),
            (b"b".to_vec(), b"bb".to_vec()),
            (b"b1".to_vec(), b"bb11".to_vec()),
            (b"b2".to_vec(), b"bb22".to_vec()),
            (b"b3".to_vec(), b"bb33".to_vec()),
            (b"c".to_vec(), b"cc".to_vec()),
            (b"c1".to_vec(), b"cc11".to_vec()),
            (b"c2".to_vec(), b"cc22".to_vec()),
            (b"c3".to_vec(), b"cc33".to_vec()),
            (b"d".to_vec(), b"dd".to_vec()),
            (b"d1".to_vec(), b"dd11".to_vec()),
            (b"d2".to_vec(), b"dd22".to_vec()),
            (b"d3".to_vec(), b"dd33".to_vec()),
            (b"e".to_vec(), b"ee".to_vec()),
            (b"e1".to_vec(), b"ee11".to_vec()),
            (b"e2".to_vec(), b"ee22".to_vec()),
            (b"e3".to_vec(), b"ee33".to_vec()),
        ];

        // Write key-value pairs in batch
        storage
            .async_raw_batch_put(
                Context::new(),
                "".to_string(),
                test_data.clone(),
                expect_ok_callback(tx.clone(), 0),
            )
            .unwrap();
        rx.recv().unwrap();

        // Scan pairs with key only
        let mut results: Vec<Option<KvPair>> = test_data
            .iter()
            .map(|&(ref k, _)| Some((k.clone(), vec![])))
            .collect();
        expect_multi_values(
            results.clone(),
            storage
                .async_raw_scan(
                    Context::new(),
                    "".to_string(),
                    vec![],
                    None,
                    20,
                    true,
                    false,
                )
                .wait(),
        );
        results = results.split_off(10);
        expect_multi_values(
            results,
            storage
                .async_raw_scan(
                    Context::new(),
                    "".to_string(),
                    b"c2".to_vec(),
                    None,
                    20,
                    true,
                    false,
                )
                .wait(),
        );
        let mut results: Vec<Option<KvPair>> = test_data
            .clone()
            .into_iter()
            .map(|(k, v)| Some((k, v)))
            .collect();
        expect_multi_values(
            results.clone(),
            storage
                .async_raw_scan(
                    Context::new(),
                    "".to_string(),
                    vec![],
                    None,
                    20,
                    false,
                    false,
                )
                .wait(),
        );
        results = results.split_off(10);
        expect_multi_values(
            results,
            storage
                .async_raw_scan(
                    Context::new(),
                    "".to_string(),
                    b"c2".to_vec(),
                    None,
                    20,
                    false,
                    false,
                )
                .wait(),
        );
        let results: Vec<Option<KvPair>> = test_data
            .clone()
            .into_iter()
            .map(|(k, v)| Some((k, v)))
            .rev()
            .collect();
        expect_multi_values(
            results,
            storage
                .async_raw_scan(
                    Context::new(),
                    "".to_string(),
                    b"z".to_vec(),
                    None,
                    20,
                    false,
                    true,
                )
                .wait(),
        );
        let results: Vec<Option<KvPair>> = test_data
            .clone()
            .into_iter()
            .map(|(k, v)| Some((k, v)))
            .rev()
            .take(5)
            .collect();
        expect_multi_values(
            results,
            storage
                .async_raw_scan(
                    Context::new(),
                    "".to_string(),
                    b"z".to_vec(),
                    None,
                    5,
                    false,
                    true,
                )
                .wait(),
        );

        // Scan with end_key
        let results: Vec<Option<KvPair>> = test_data
            .clone()
            .into_iter()
            .skip(6)
            .take(4)
            .map(|(k, v)| Some((k, v)))
            .collect();
        expect_multi_values(
            results.clone(),
            storage
                .async_raw_scan(
                    Context::new(),
                    "".to_string(),
                    b"b2".to_vec(),
                    Some(b"c2".to_vec()),
                    20,
                    false,
                    false,
                )
                .wait(),
        );
        let results: Vec<Option<KvPair>> = test_data
            .clone()
            .into_iter()
            .skip(6)
            .take(1)
            .map(|(k, v)| Some((k, v)))
            .collect();
        expect_multi_values(
            results.clone(),
            storage
                .async_raw_scan(
                    Context::new(),
                    "".to_string(),
                    b"b2".to_vec(),
                    Some(b"b2\x00".to_vec()),
                    20,
                    false,
                    false,
                )
                .wait(),
        );

        // Reverse scan with end_key
        let results: Vec<Option<KvPair>> = test_data
            .clone()
            .into_iter()
            .rev()
            .skip(10)
            .take(4)
            .map(|(k, v)| Some((k, v)))
            .collect();
        expect_multi_values(
            results.clone(),
            storage
                .async_raw_scan(
                    Context::new(),
                    "".to_string(),
                    b"c2".to_vec(),
                    Some(b"b2".to_vec()),
                    20,
                    false,
                    true,
                )
                .wait(),
        );
        let results: Vec<Option<KvPair>> = test_data
            .clone()
            .into_iter()
            .skip(6)
            .take(1)
            .map(|(k, v)| Some((k, v)))
            .collect();
        expect_multi_values(
            results.clone(),
            storage
                .async_raw_scan(
                    Context::new(),
                    "".to_string(),
                    b"b2\x00".to_vec(),
                    Some(b"b2".to_vec()),
                    20,
                    false,
                    true,
                )
                .wait(),
        );

        // End key tests. Confirm that lower/upper bound works correctly.
        let ctx = Context::new();
        let results = vec![
            (b"c1".to_vec(), b"cc11".to_vec()),
            (b"c2".to_vec(), b"cc22".to_vec()),
            (b"c3".to_vec(), b"cc33".to_vec()),
            (b"d".to_vec(), b"dd".to_vec()),
            (b"d1".to_vec(), b"dd11".to_vec()),
            (b"d2".to_vec(), b"dd22".to_vec()),
        ]
        .into_iter()
        .map(|(k, v)| Some((k, v)));
        expect_multi_values(
            results.clone().collect(),
            <Storage<RocksEngine>>::async_snapshot(storage.get_engine(), &ctx)
                .and_then(move |snapshot| {
                    <Storage<RocksEngine>>::raw_scan(
                        &snapshot,
                        &"".to_string(),
                        &Key::from_encoded(b"c1".to_vec()),
                        Some(Key::from_encoded(b"d3".to_vec())),
                        20,
                        &mut Statistics::default(),
                        false,
                    )
                })
                .wait(),
        );
        expect_multi_values(
            results.rev().collect(),
            <Storage<RocksEngine>>::async_snapshot(storage.get_engine(), &ctx)
                .and_then(move |snapshot| {
                    <Storage<RocksEngine>>::reverse_raw_scan(
                        &snapshot,
                        &"".to_string(),
                        &Key::from_encoded(b"d3".to_vec()),
                        Some(Key::from_encoded(b"c1".to_vec())),
                        20,
                        &mut Statistics::default(),
                        false,
                    )
                })
                .wait(),
        );
    }

    #[test]
    fn test_check_key_ranges() {
        fn make_ranges(ranges: Vec<(Vec<u8>, Vec<u8>)>) -> Vec<KeyRange> {
            ranges
                .into_iter()
                .map(|(s, e)| {
                    let mut range = KeyRange::new();
                    range.set_start_key(s);
                    if !e.is_empty() {
                        range.set_end_key(e);
                    }
                    range
                })
                .collect()
        }

        let ranges = make_ranges(vec![
            (b"a".to_vec(), b"a3".to_vec()),
            (b"b".to_vec(), b"b3".to_vec()),
            (b"c".to_vec(), b"c3".to_vec()),
        ]);
        assert_eq!(
            <Storage<RocksEngine>>::check_key_ranges(&ranges, false),
            true
        );

        let ranges = make_ranges(vec![
            (b"a".to_vec(), vec![]),
            (b"b".to_vec(), vec![]),
            (b"c".to_vec(), vec![]),
        ]);
        assert_eq!(
            <Storage<RocksEngine>>::check_key_ranges(&ranges, false),
            true
        );

        let ranges = make_ranges(vec![
            (b"a3".to_vec(), b"a".to_vec()),
            (b"b3".to_vec(), b"b".to_vec()),
            (b"c3".to_vec(), b"c".to_vec()),
        ]);
        assert_eq!(
            <Storage<RocksEngine>>::check_key_ranges(&ranges, false),
            false
        );

        // if end_key is omitted, the next start_key is used instead. so, false is returned.
        let ranges = make_ranges(vec![
            (b"c".to_vec(), vec![]),
            (b"b".to_vec(), vec![]),
            (b"a".to_vec(), vec![]),
        ]);
        assert_eq!(
            <Storage<RocksEngine>>::check_key_ranges(&ranges, false),
            false
        );

        let ranges = make_ranges(vec![
            (b"a3".to_vec(), b"a".to_vec()),
            (b"b3".to_vec(), b"b".to_vec()),
            (b"c3".to_vec(), b"c".to_vec()),
        ]);
        assert_eq!(
            <Storage<RocksEngine>>::check_key_ranges(&ranges, true),
            true
        );

        let ranges = make_ranges(vec![
            (b"c3".to_vec(), vec![]),
            (b"b3".to_vec(), vec![]),
            (b"a3".to_vec(), vec![]),
        ]);
        assert_eq!(
            <Storage<RocksEngine>>::check_key_ranges(&ranges, true),
            true
        );

        let ranges = make_ranges(vec![
            (b"a".to_vec(), b"a3".to_vec()),
            (b"b".to_vec(), b"b3".to_vec()),
            (b"c".to_vec(), b"c3".to_vec()),
        ]);
        assert_eq!(
            <Storage<RocksEngine>>::check_key_ranges(&ranges, true),
            false
        );

        let ranges = make_ranges(vec![
            (b"a3".to_vec(), vec![]),
            (b"b3".to_vec(), vec![]),
            (b"c3".to_vec(), vec![]),
        ]);
        assert_eq!(
            <Storage<RocksEngine>>::check_key_ranges(&ranges, true),
            false
        );
    }

    #[test]
    fn test_raw_batch_scan() {
        let storage = TestStorageBuilder::new().build().unwrap();
        let (tx, rx) = channel();

        let test_data = vec![
            (b"a".to_vec(), b"aa".to_vec()),
            (b"a1".to_vec(), b"aa11".to_vec()),
            (b"a2".to_vec(), b"aa22".to_vec()),
            (b"a3".to_vec(), b"aa33".to_vec()),
            (b"b".to_vec(), b"bb".to_vec()),
            (b"b1".to_vec(), b"bb11".to_vec()),
            (b"b2".to_vec(), b"bb22".to_vec()),
            (b"b3".to_vec(), b"bb33".to_vec()),
            (b"c".to_vec(), b"cc".to_vec()),
            (b"c1".to_vec(), b"cc11".to_vec()),
            (b"c2".to_vec(), b"cc22".to_vec()),
            (b"c3".to_vec(), b"cc33".to_vec()),
            (b"d".to_vec(), b"dd".to_vec()),
            (b"d1".to_vec(), b"dd11".to_vec()),
            (b"d2".to_vec(), b"dd22".to_vec()),
            (b"d3".to_vec(), b"dd33".to_vec()),
            (b"e".to_vec(), b"ee".to_vec()),
            (b"e1".to_vec(), b"ee11".to_vec()),
            (b"e2".to_vec(), b"ee22".to_vec()),
            (b"e3".to_vec(), b"ee33".to_vec()),
        ];

        // Write key-value pairs in batch
        storage
            .async_raw_batch_put(
                Context::new(),
                "".to_string(),
                test_data.clone(),
                expect_ok_callback(tx.clone(), 0),
            )
            .unwrap();
        rx.recv().unwrap();

        // Verify pairs exist
        let keys = test_data.iter().map(|&(ref k, _)| k.clone()).collect();
        let results = test_data.into_iter().map(|(k, v)| Some((k, v))).collect();
        expect_multi_values(
            results,
            storage
                .async_raw_batch_get(Context::new(), "".to_string(), keys)
                .wait(),
        );

        let results = vec![
            Some((b"a".to_vec(), b"aa".to_vec())),
            Some((b"a1".to_vec(), b"aa11".to_vec())),
            Some((b"a2".to_vec(), b"aa22".to_vec())),
            Some((b"a3".to_vec(), b"aa33".to_vec())),
            Some((b"b".to_vec(), b"bb".to_vec())),
            Some((b"b1".to_vec(), b"bb11".to_vec())),
            Some((b"b2".to_vec(), b"bb22".to_vec())),
            Some((b"b3".to_vec(), b"bb33".to_vec())),
            Some((b"c".to_vec(), b"cc".to_vec())),
            Some((b"c1".to_vec(), b"cc11".to_vec())),
            Some((b"c2".to_vec(), b"cc22".to_vec())),
            Some((b"c3".to_vec(), b"cc33".to_vec())),
            Some((b"d".to_vec(), b"dd".to_vec())),
        ];
        let ranges: Vec<KeyRange> = vec![b"a".to_vec(), b"b".to_vec(), b"c".to_vec()]
            .into_iter()
            .map(|k| {
                let mut range = KeyRange::new();
                range.set_start_key(k);
                range
            })
            .collect();
        expect_multi_values(
            results,
            storage
                .async_raw_batch_scan(
                    Context::new(),
                    "".to_string(),
                    ranges.clone(),
                    5,
                    false,
                    false,
                )
                .wait(),
        );

        let results = vec![
            Some((b"a".to_vec(), vec![])),
            Some((b"a1".to_vec(), vec![])),
            Some((b"a2".to_vec(), vec![])),
            Some((b"a3".to_vec(), vec![])),
            Some((b"b".to_vec(), vec![])),
            Some((b"b1".to_vec(), vec![])),
            Some((b"b2".to_vec(), vec![])),
            Some((b"b3".to_vec(), vec![])),
            Some((b"c".to_vec(), vec![])),
            Some((b"c1".to_vec(), vec![])),
            Some((b"c2".to_vec(), vec![])),
            Some((b"c3".to_vec(), vec![])),
            Some((b"d".to_vec(), vec![])),
        ];
        expect_multi_values(
            results,
            storage
                .async_raw_batch_scan(
                    Context::new(),
                    "".to_string(),
                    ranges.clone(),
                    5,
                    true,
                    false,
                )
                .wait(),
        );

        let results = vec![
            Some((b"a".to_vec(), b"aa".to_vec())),
            Some((b"a1".to_vec(), b"aa11".to_vec())),
            Some((b"a2".to_vec(), b"aa22".to_vec())),
            Some((b"b".to_vec(), b"bb".to_vec())),
            Some((b"b1".to_vec(), b"bb11".to_vec())),
            Some((b"b2".to_vec(), b"bb22".to_vec())),
            Some((b"c".to_vec(), b"cc".to_vec())),
            Some((b"c1".to_vec(), b"cc11".to_vec())),
            Some((b"c2".to_vec(), b"cc22".to_vec())),
        ];
        expect_multi_values(
            results,
            storage
                .async_raw_batch_scan(
                    Context::new(),
                    "".to_string(),
                    ranges.clone(),
                    3,
                    false,
                    false,
                )
                .wait(),
        );

        let results = vec![
            Some((b"a".to_vec(), vec![])),
            Some((b"a1".to_vec(), vec![])),
            Some((b"a2".to_vec(), vec![])),
            Some((b"b".to_vec(), vec![])),
            Some((b"b1".to_vec(), vec![])),
            Some((b"b2".to_vec(), vec![])),
            Some((b"c".to_vec(), vec![])),
            Some((b"c1".to_vec(), vec![])),
            Some((b"c2".to_vec(), vec![])),
        ];
        expect_multi_values(
            results,
            storage
                .async_raw_batch_scan(Context::new(), "".to_string(), ranges, 3, true, false)
                .wait(),
        );

        let results = vec![
            Some((b"a2".to_vec(), b"aa22".to_vec())),
            Some((b"a1".to_vec(), b"aa11".to_vec())),
            Some((b"a".to_vec(), b"aa".to_vec())),
            Some((b"b2".to_vec(), b"bb22".to_vec())),
            Some((b"b1".to_vec(), b"bb11".to_vec())),
            Some((b"b".to_vec(), b"bb".to_vec())),
            Some((b"c2".to_vec(), b"cc22".to_vec())),
            Some((b"c1".to_vec(), b"cc11".to_vec())),
            Some((b"c".to_vec(), b"cc".to_vec())),
        ];
        let ranges: Vec<KeyRange> = vec![
            (b"a3".to_vec(), b"a".to_vec()),
            (b"b3".to_vec(), b"b".to_vec()),
            (b"c3".to_vec(), b"c".to_vec()),
        ]
        .into_iter()
        .map(|(s, e)| {
            let mut range = KeyRange::new();
            range.set_start_key(s);
            range.set_end_key(e);
            range
        })
        .collect();
        expect_multi_values(
            results,
            storage
                .async_raw_batch_scan(Context::new(), "".to_string(), ranges, 5, false, true)
                .wait(),
        );

        let results = vec![
            Some((b"c2".to_vec(), b"cc22".to_vec())),
            Some((b"c1".to_vec(), b"cc11".to_vec())),
            Some((b"b2".to_vec(), b"bb22".to_vec())),
            Some((b"b1".to_vec(), b"bb11".to_vec())),
            Some((b"a2".to_vec(), b"aa22".to_vec())),
            Some((b"a1".to_vec(), b"aa11".to_vec())),
        ];
        let ranges: Vec<KeyRange> = vec![b"c3".to_vec(), b"b3".to_vec(), b"a3".to_vec()]
            .into_iter()
            .map(|s| {
                let mut range = KeyRange::new();
                range.set_start_key(s);
                range
            })
            .collect();
        expect_multi_values(
            results,
            storage
                .async_raw_batch_scan(Context::new(), "".to_string(), ranges, 2, false, true)
                .wait(),
        );

        let results = vec![
            Some((b"a2".to_vec(), vec![])),
            Some((b"a1".to_vec(), vec![])),
            Some((b"a".to_vec(), vec![])),
            Some((b"b2".to_vec(), vec![])),
            Some((b"b1".to_vec(), vec![])),
            Some((b"b".to_vec(), vec![])),
            Some((b"c2".to_vec(), vec![])),
            Some((b"c1".to_vec(), vec![])),
            Some((b"c".to_vec(), vec![])),
        ];
        let ranges: Vec<KeyRange> = vec![
            (b"a3".to_vec(), b"a".to_vec()),
            (b"b3".to_vec(), b"b".to_vec()),
            (b"c3".to_vec(), b"c".to_vec()),
        ]
        .into_iter()
        .map(|(s, e)| {
            let mut range = KeyRange::new();
            range.set_start_key(s);
            range.set_end_key(e);
            range
        })
        .collect();
        expect_multi_values(
            results,
            storage
                .async_raw_batch_scan(Context::new(), "".to_string(), ranges, 5, true, true)
                .wait(),
        );
    }

    #[test]
    fn test_scan_lock() {
        let storage = TestStorageBuilder::new().build().unwrap();
        let (tx, rx) = channel();
        storage
            .async_prewrite(
                Context::new(),
                vec![
                    Mutation::Put((Key::from_raw(b"x"), b"foo".to_vec())),
                    Mutation::Put((Key::from_raw(b"y"), b"foo".to_vec())),
                    Mutation::Put((Key::from_raw(b"z"), b"foo".to_vec())),
                ],
                b"x".to_vec(),
                100,
                Options::default(),
                expect_ok_callback(tx.clone(), 0),
            )
            .unwrap();
        rx.recv().unwrap();
        storage
            .async_prewrite(
                Context::new(),
                vec![
                    Mutation::Put((Key::from_raw(b"a"), b"foo".to_vec())),
                    Mutation::Put((Key::from_raw(b"b"), b"foo".to_vec())),
                    Mutation::Put((Key::from_raw(b"c"), b"foo".to_vec())),
                ],
                b"c".to_vec(),
                101,
                Options::default(),
                expect_ok_callback(tx.clone(), 0),
            )
            .unwrap();
        rx.recv().unwrap();
        let (lock_a, lock_b, lock_c, lock_x, lock_y, lock_z) = (
            {
                let mut lock = LockInfo::new();
                lock.set_primary_lock(b"c".to_vec());
                lock.set_lock_version(101);
                lock.set_key(b"a".to_vec());
                lock
            },
            {
                let mut lock = LockInfo::new();
                lock.set_primary_lock(b"c".to_vec());
                lock.set_lock_version(101);
                lock.set_key(b"b".to_vec());
                lock
            },
            {
                let mut lock = LockInfo::new();
                lock.set_primary_lock(b"c".to_vec());
                lock.set_lock_version(101);
                lock.set_key(b"c".to_vec());
                lock
            },
            {
                let mut lock = LockInfo::new();
                lock.set_primary_lock(b"x".to_vec());
                lock.set_lock_version(100);
                lock.set_key(b"x".to_vec());
                lock
            },
            {
                let mut lock = LockInfo::new();
                lock.set_primary_lock(b"x".to_vec());
                lock.set_lock_version(100);
                lock.set_key(b"y".to_vec());
                lock
            },
            {
                let mut lock = LockInfo::new();
                lock.set_primary_lock(b"x".to_vec());
                lock.set_lock_version(100);
                lock.set_key(b"z".to_vec());
                lock
            },
        );
        storage
            .async_scan_locks(
                Context::new(),
                99,
                vec![],
                10,
                expect_value_callback(tx.clone(), 0, vec![]),
            )
            .unwrap();
        rx.recv().unwrap();
        storage
            .async_scan_locks(
                Context::new(),
                100,
                vec![],
                10,
                expect_value_callback(
                    tx.clone(),
                    0,
                    vec![lock_x.clone(), lock_y.clone(), lock_z.clone()],
                ),
            )
            .unwrap();
        rx.recv().unwrap();
        storage
            .async_scan_locks(
                Context::new(),
                100,
                b"a".to_vec(),
                10,
                expect_value_callback(
                    tx.clone(),
                    0,
                    vec![lock_x.clone(), lock_y.clone(), lock_z.clone()],
                ),
            )
            .unwrap();
        rx.recv().unwrap();
        storage
            .async_scan_locks(
                Context::new(),
                100,
                b"y".to_vec(),
                10,
                expect_value_callback(tx.clone(), 0, vec![lock_y.clone(), lock_z.clone()]),
            )
            .unwrap();
        rx.recv().unwrap();
        storage
            .async_scan_locks(
                Context::new(),
                101,
                vec![],
                10,
                expect_value_callback(
                    tx.clone(),
                    0,
                    vec![
                        lock_a.clone(),
                        lock_b.clone(),
                        lock_c.clone(),
                        lock_x.clone(),
                        lock_y.clone(),
                        lock_z.clone(),
                    ],
                ),
            )
            .unwrap();
        rx.recv().unwrap();
        storage
            .async_scan_locks(
                Context::new(),
                101,
                vec![],
                4,
                expect_value_callback(
                    tx.clone(),
                    0,
                    vec![
                        lock_a.clone(),
                        lock_b.clone(),
                        lock_c.clone(),
                        lock_x.clone(),
                    ],
                ),
            )
            .unwrap();
        rx.recv().unwrap();
        storage
            .async_scan_locks(
                Context::new(),
                101,
                b"b".to_vec(),
                4,
                expect_value_callback(
                    tx.clone(),
                    0,
                    vec![
                        lock_b.clone(),
                        lock_c.clone(),
                        lock_x.clone(),
                        lock_y.clone(),
                    ],
                ),
            )
            .unwrap();
        rx.recv().unwrap();
        storage
            .async_scan_locks(
                Context::new(),
                101,
                b"b".to_vec(),
                0,
                expect_value_callback(
                    tx.clone(),
                    0,
                    vec![
                        lock_b.clone(),
                        lock_c.clone(),
                        lock_x.clone(),
                        lock_y.clone(),
                        lock_z.clone(),
                    ],
                ),
            )
            .unwrap();
        rx.recv().unwrap();
    }

    #[test]
    fn test_resolve_lock() {
        use crate::storage::txn::RESOLVE_LOCK_BATCH_SIZE;

        let storage = TestStorageBuilder::new().build().unwrap();
        let (tx, rx) = channel();

        // These locks (transaction ts=99) are not going to be resolved.
        storage
            .async_prewrite(
                Context::new(),
                vec![
                    Mutation::Put((Key::from_raw(b"a"), b"foo".to_vec())),
                    Mutation::Put((Key::from_raw(b"b"), b"foo".to_vec())),
                    Mutation::Put((Key::from_raw(b"c"), b"foo".to_vec())),
                ],
                b"c".to_vec(),
                99,
                Options::default(),
                expect_ok_callback(tx.clone(), 0),
            )
            .unwrap();
        rx.recv().unwrap();

        let (lock_a, lock_b, lock_c) = (
            {
                let mut lock = LockInfo::new();
                lock.set_primary_lock(b"c".to_vec());
                lock.set_lock_version(99);
                lock.set_key(b"a".to_vec());
                lock
            },
            {
                let mut lock = LockInfo::new();
                lock.set_primary_lock(b"c".to_vec());
                lock.set_lock_version(99);
                lock.set_key(b"b".to_vec());
                lock
            },
            {
                let mut lock = LockInfo::new();
                lock.set_primary_lock(b"c".to_vec());
                lock.set_lock_version(99);
                lock.set_key(b"c".to_vec());
                lock
            },
        );

        // We should be able to resolve all locks for transaction ts=100 when there are this
        // many locks.
        let scanned_locks_coll = vec![
            1,
            RESOLVE_LOCK_BATCH_SIZE,
            RESOLVE_LOCK_BATCH_SIZE - 1,
            RESOLVE_LOCK_BATCH_SIZE + 1,
            RESOLVE_LOCK_BATCH_SIZE * 2,
            RESOLVE_LOCK_BATCH_SIZE * 2 - 1,
            RESOLVE_LOCK_BATCH_SIZE * 2 + 1,
        ];

        let is_rollback_coll = vec![
            false, // commit
            true,  // rollback
        ];
        let mut ts = 100;

        for scanned_locks in scanned_locks_coll {
            for is_rollback in &is_rollback_coll {
                let mut mutations = vec![];
                for i in 0..scanned_locks {
                    mutations.push(Mutation::Put((
                        Key::from_raw(format!("x{:08}", i).as_bytes()),
                        b"foo".to_vec(),
                    )));
                }

                storage
                    .async_prewrite(
                        Context::new(),
                        mutations,
                        b"x".to_vec(),
                        ts,
                        Options::default(),
                        expect_ok_callback(tx.clone(), 0),
                    )
                    .unwrap();
                rx.recv().unwrap();

                let mut txn_status = HashMap::default();
                txn_status.insert(
                    ts,
                    if *is_rollback {
                        0 // rollback
                    } else {
                        ts + 5 // commit, commit_ts = start_ts + 5
                    },
                );
                storage
                    .async_resolve_lock(
                        Context::new(),
                        txn_status,
                        expect_ok_callback(tx.clone(), 0),
                    )
                    .unwrap();
                rx.recv().unwrap();

                // All locks should be resolved except for a, b and c.
                storage
                    .async_scan_locks(
                        Context::new(),
                        ts,
                        vec![],
                        0,
                        expect_value_callback(
                            tx.clone(),
                            0,
                            vec![lock_a.clone(), lock_b.clone(), lock_c.clone()],
                        ),
                    )
                    .unwrap();
                rx.recv().unwrap();

                ts += 10;
            }
        }
    }
}<|MERGE_RESOLUTION|>--- conflicted
+++ resolved
@@ -34,12 +34,7 @@
 use kvproto::errorpb;
 use kvproto::kvrpcpb::{CommandPri, Context, KeyRange, LockInfo};
 
-<<<<<<< HEAD
-use crate::raftstore::store::engine::IterOption;
 use crate::server::readpool::{self, Builder as ReadPoolBuilder, ReadPool};
-=======
-use crate::server::readpool::{self, ReadPool};
->>>>>>> 4a06994e
 use crate::server::ServerRaftStoreRouter;
 use crate::util;
 use crate::util::collections::HashMap;
@@ -1076,7 +1071,6 @@
         let readpool = self.read_pool.clone();
 
         Self::async_snapshot(engine, &ctx).and_then(move |snapshot: E::Snap| {
-<<<<<<< HEAD
             let res = readpool.spawn_handle(priority, move || {
                 ReadPoolImpl::tls_processing_read_observe_duration(CMD, || {
                     let cf = match Self::rawkv_cf(&cf) {
@@ -1084,32 +1078,6 @@
                         Err(e) => return future::err(e),
                     };
                     // no scan_count for this kind of op.
-=======
-            let res = readpool.future_execute(priority, move |ctxd| {
-                let mut thread_ctx = ctxd.current_thread_context_mut();
-                let _t_process = thread_ctx.start_processing_read_duration_timer(CMD);
-                let cf = match Self::rawkv_cf(&cf) {
-                    Ok(x) => x,
-                    Err(e) => return future::err(e),
-                };
-                // no scan_count for this kind of op.
-
-                let key_len = key.len();
-                let result = snapshot
-                    .get_cf(cf, &Key::from_encoded(key))
-                    // map storage::kv::Error -> storage::Error
-                    .map_err(Error::from)
-                    .map(|r| {
-                        if let Some(ref value) = r {
-                            let mut stats = Statistics::default();
-                            stats.data.flow_stats.read_keys = 1;
-                            stats.data.flow_stats.read_bytes = key_len + value.len();
-                            thread_ctx.collect_read_flow(ctx.get_region_id(), &stats);
-                            thread_ctx.collect_key_reads(CMD, 1);
-                        }
-                        r
-                    });
->>>>>>> 4a06994e
 
                     let key_len = key.len();
                     let result = snapshot
