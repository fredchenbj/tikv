// Copyright 2016 TiKV Project Authors. Licensed under Apache-2.0.

//! Scheduler which schedules the execution of `storage::Command`s.
//!
//! There is one scheduler for each store. It receives commands from clients, executes them against
//! the MVCC layer storage engine.
//!
//! Logically, the data organization hierarchy from bottom to top is row -> region -> store ->
//! database. But each region is replicated onto N stores for reliability, the replicas form a Raft
//! group, one of which acts as the leader. When the client read or write a row, the command is
//! sent to the scheduler which is on the region leader's store.
//!
//! Scheduler runs in a single-thread event loop, but command executions are delegated to a pool of
//! worker thread.
//!
//! Scheduler keeps track of all the running commands and uses latches to ensure serialized access
//! to the overlapping rows involved in concurrent commands. But note that scheduler only ensures
//! serialized access to the overlapping rows at command level, but a transaction may consist of
//! multiple commands, therefore conflicts may happen at transaction level. Transaction semantics
//! is ensured by the transaction protocol implemented in the client library, which is transparent
//! to the scheduler.

use std::fmt::{self, Debug, Display, Formatter};
use std::u64;

use kvproto::kvrpcpb::CommandPri;
use prometheus::HistogramTimer;

use crate::storage::kv::Result as EngineResult;
use crate::storage::Key;
use crate::storage::{Command, Engine, Error as StorageError, StorageCb};
use tikv_util::collections::HashMap;
use tikv_util::worker::{self, Runnable};

use super::super::metrics::*;
use super::latch::{Latches, Lock};
use super::process::{execute_callback, Executor, ProcessResult, Task};
use super::sched_pool::*;
use super::Error;

pub const CMD_BATCH_SIZE: usize = 256;

/// Message types for the scheduler event loop.
pub enum Msg {
    RawCmd {
        cmd: Command,
        cb: StorageCb,
    },
    ReadFinished {
        cid: u64,
        pr: ProcessResult,
        tag: &'static str,
    },
    WriteFinished {
        cid: u64,
        pr: ProcessResult,
        result: EngineResult<()>,
        tag: &'static str,
    },
    FinishedWithErr {
        cid: u64,
        err: Error,
        tag: &'static str,
    },
}

/// Debug for messages.
impl Debug for Msg {
    fn fmt(&self, f: &mut Formatter<'_>) -> fmt::Result {
        write!(f, "{}", self)
    }
}

/// Display for messages.
impl Display for Msg {
    fn fmt(&self, f: &mut Formatter<'_>) -> fmt::Result {
        match *self {
            Msg::RawCmd { ref cmd, .. } => write!(f, "RawCmd {:?}", cmd),
            Msg::ReadFinished { cid, .. } => write!(f, "ReadFinished [cid={}]", cid),
            Msg::WriteFinished { cid, .. } => write!(f, "WriteFinished [cid={}]", cid),
            Msg::FinishedWithErr { cid, .. } => write!(f, "FinishedWithErr [cid={}]", cid),
        }
    }
}

// It stores context of a task.
struct TaskContext {
    lock: Lock,
    cb: StorageCb,
    write_bytes: usize,
    tag: &'static str,
    // How long it waits on latches.
    latch_timer: Option<HistogramTimer>,
    // Total duration of a command.
    _cmd_timer: HistogramTimer,
}

impl TaskContext {
    fn new(lock: Lock, cb: StorageCb, cmd: &Command) -> TaskContext {
        let write_bytes = if lock.is_write_lock() {
            cmd.write_bytes()
        } else {
            0
        };

        TaskContext {
            lock,
            cb,
            write_bytes,
            tag: cmd.tag(),
            latch_timer: Some(
                SCHED_LATCH_HISTOGRAM_VEC
                    .with_label_values(&[cmd.tag()])
                    .start_coarse_timer(),
            ),
            _cmd_timer: SCHED_HISTOGRAM_VEC
                .with_label_values(&[cmd.tag()])
                .start_coarse_timer(),
        }
    }

    fn on_schedule(&mut self) {
        self.latch_timer.take();
    }
}

/// Scheduler which schedules the execution of `storage::Command`s.
pub struct Scheduler<E: Engine> {
    engine: E,

    /// cid -> Task
    pending_tasks: HashMap<u64, Task>,

    // cid -> TaskContext
    task_contexts: HashMap<u64, TaskContext>,

    // actual scheduler to schedule the execution of commands
    scheduler: worker::Scheduler<Msg>,

    // cmd id generator
    id_alloc: u64,

    // write concurrency control
    latches: Latches,

    // TODO: Dynamically calculate this value according to processing
    /// speed of recent write requests.
    sched_pending_write_threshold: usize,

    // worker pool
    worker_pool: SchedPool<E>,

<<<<<<< HEAD
    // high priority commands will be delivered to this pool
    high_priority_pool: SchedPool<E>,
=======
    // high priority commands and system commands will be delivered to this pool
    high_priority_pool: ThreadPool<SchedContext<E>>,
>>>>>>> 0c10550f

    // used to control write flow
    running_write_bytes: usize,
}

impl<E: Engine> Scheduler<E> {
    /// Creates a scheduler.
    pub fn new(
        engine: E,
        scheduler: worker::Scheduler<Msg>,
        concurrency: usize,
        worker_pool_size: usize,
        sched_pending_write_threshold: usize,
    ) -> Self {
        Scheduler {
            engine: engine.clone(),
            // TODO: GC these two maps.
            pending_tasks: Default::default(),
            task_contexts: Default::default(),
            scheduler,
            id_alloc: 0,
            latches: Latches::new(concurrency),
            sched_pending_write_threshold,
<<<<<<< HEAD
            worker_pool: SchedPool::new(engine.clone(), worker_pool_size, "sched-worker-pool"),
            high_priority_pool: SchedPool::new(
                engine.clone(),
                worker_pool_size,
                "sched-high-pri-pool",
            ),
=======
            worker_pool: ThreadPoolBuilder::new(thd_name!("sched-worker-pool"), factory.clone())
                .thread_count(worker_pool_size)
                .build(),
            high_priority_pool: ThreadPoolBuilder::new(thd_name!("sched-high-pri-pool"), factory)
                .thread_count(std::cmp::max(1, worker_pool_size / 2))
                .build(),
>>>>>>> 0c10550f
            running_write_bytes: 0,
        }
    }

    /// Generates the next command ID.
    fn gen_id(&mut self) -> u64 {
        self.id_alloc += 1;
        self.id_alloc
    }

    fn dequeue_task(&mut self, cid: u64) -> Task {
        let task = self.pending_tasks.remove(&cid).unwrap();
        assert_eq!(task.cid, cid);
        task
    }

    fn enqueue_task(&mut self, task: Task, callback: StorageCb) {
        let cid = task.cid;

        let tctx = {
            let cmd = task.cmd();
            let lock = self.gen_lock(cmd);
            TaskContext::new(lock, callback, cmd)
        };

        self.running_write_bytes += tctx.write_bytes;
        SCHED_WRITING_BYTES_GAUGE.set(self.running_write_bytes as i64);

        if self.pending_tasks.insert(cid, task).is_some() {
            panic!("command cid={} shouldn't exist", cid);
        }
        SCHED_CONTEX_GAUGE.set(self.pending_tasks.len() as i64);
        if self.task_contexts.insert(cid, tctx).is_some() {
            panic!("TaskContext cid={} shouldn't exist", cid);
        }
    }

    fn dequeue_task_context(&mut self, cid: u64) -> TaskContext {
        let tctx = self.task_contexts.remove(&cid).unwrap();

        self.running_write_bytes -= tctx.write_bytes;
        SCHED_WRITING_BYTES_GAUGE.set(self.running_write_bytes as i64);
        SCHED_CONTEX_GAUGE.set(self.pending_tasks.len() as i64);

        tctx
    }

<<<<<<< HEAD
    pub fn fetch_executor(&self, priority: CommandPri) -> Executor<E> {
        let pool = match priority {
            CommandPri::Low | CommandPri::Normal => self.worker_pool.clone(),
            CommandPri::High => self.high_priority_pool.clone(),
=======
    fn fetch_executor(&self, priority: CommandPri, is_sys_cmd: bool) -> Executor<E> {
        let pool = if priority == CommandPri::High || is_sys_cmd {
            &self.high_priority_pool
        } else {
            &self.worker_pool
>>>>>>> 0c10550f
        };

        let scheduler = self.scheduler.clone();
        Executor::new(scheduler, pool)
    }

    /// Event handler for new command.
    ///
    /// This method will try to acquire all the necessary latches. If all the necessary latches are
    /// acquired, the method initiates a get snapshot operation for furthur processing; otherwise,
    /// the method adds the command to the waiting queue(s). The command will be handled later in
    /// `try_to_wake_up` when its turn comes.
    ///
    /// Note that once a command is ready to execute, the snapshot is always up-to-date during the
    /// execution because 1) all the conflicting commands (if any) must be in the waiting queues;
    /// 2) there may be non-conflicitng commands running concurrently, but it doesn't matter.
    fn schedule_command(&mut self, cmd: Command, callback: StorageCb) {
        let cid = self.gen_id();
        debug!("received new command"; "cid" => cid, "cmd" => %cmd);

        let tag = cmd.tag();
        let priority_tag = cmd.priority_tag();
        let task = Task::new(cid, cmd);
        // TODO: enqueue_task should return an reference of the tctx.
        self.enqueue_task(task, callback);
        self.try_to_wake_up(cid);

        SCHED_STAGE_COUNTER_VEC
            .with_label_values(&[tag, "new"])
            .inc();
        SCHED_COMMANDS_PRI_COUNTER_VEC
            .with_label_values(&[priority_tag])
            .inc();
    }

    /// Tries to acquire all the necessary latches. If all the necessary latches are acquired,
    /// the method initiates a get snapshot operation for furthur processing.
    fn try_to_wake_up(&mut self, cid: u64) {
        let wake = if let Some(tctx) = self.acquire_lock(cid) {
            tctx.on_schedule();
            true
        } else {
            false
        };
        if wake {
            self.get_snapshot(cid);
        }
    }

    fn too_busy(&self) -> bool {
        fail_point!("txn_scheduler_busy", |_| true);
        self.running_write_bytes >= self.sched_pending_write_threshold
    }

    fn on_receive_new_cmd(&mut self, cmd: Command, callback: StorageCb) {
        // write flow control
        if cmd.need_flow_control() && self.too_busy() {
            SCHED_TOO_BUSY_COUNTER_VEC
                .with_label_values(&[cmd.tag()])
                .inc();
            execute_callback(
                callback,
                ProcessResult::Failed {
                    err: StorageError::SchedTooBusy,
                },
            );
            return;
        }
        self.schedule_command(cmd, callback);
    }

    /// Initiates an async operation to get a snapshot from the storage engine, then posts a
    /// `SnapshotFinished` message back to the event loop when it finishes.
    fn get_snapshot(&mut self, cid: u64) {
        let task = self.dequeue_task(cid);
        let tag = task.tag;
        let ctx = task.context().clone();
        let executor = self.fetch_executor(task.priority(), task.cmd().is_sys_cmd());

        let cb = Box::new(move |(cb_ctx, snapshot)| {
            executor.execute(cb_ctx, snapshot, task);
        });
        if let Err(e) = self.engine.async_snapshot(&ctx, cb) {
            SCHED_STAGE_COUNTER_VEC
                .with_label_values(&[tag, "async_snapshot_err"])
                .inc();

            error!("engine async_snapshot failed"; "err" => ?e);
            self.finish_with_err(cid, e.into());
        } else {
            SCHED_STAGE_COUNTER_VEC
                .with_label_values(&[tag, "snapshot"])
                .inc();
        }
    }

    /// Calls the callback with an error.
    fn finish_with_err(&mut self, cid: u64, err: Error) {
        debug!("command finished with error"; "cid" => cid);
        let tctx = self.dequeue_task_context(cid);

        SCHED_STAGE_COUNTER_VEC
            .with_label_values(&[tctx.tag, "error"])
            .inc();

        let pr = ProcessResult::Failed {
            err: StorageError::from(err),
        };
        execute_callback(tctx.cb, pr);

        self.release_lock(&tctx.lock, cid);
    }

    /// Event handler for the success of read.
    ///
    /// If a next command is present, continues to execute; otherwise, delivers the result to the
    /// callback.
    fn on_read_finished(&mut self, cid: u64, pr: ProcessResult, tag: &str) {
        SCHED_STAGE_COUNTER_VEC
            .with_label_values(&[tag, "read_finish"])
            .inc();

        debug!("read command finished"; "cid" => cid);
        let tctx = self.dequeue_task_context(cid);
        if let ProcessResult::NextCommand { cmd } = pr {
            SCHED_STAGE_COUNTER_VEC
                .with_label_values(&[tag, "next_cmd"])
                .inc();
            self.schedule_command(cmd, tctx.cb);
        } else {
            execute_callback(tctx.cb, pr);
        }

        self.release_lock(&tctx.lock, cid);
    }

    /// Event handler for the success of write.
    fn on_write_finished(
        &mut self,
        cid: u64,
        pr: ProcessResult,
        result: EngineResult<()>,
        tag: &str,
    ) {
        SCHED_STAGE_COUNTER_VEC
            .with_label_values(&[tag, "write_finish"])
            .inc();

        debug!("write finished for command"; "cid" => cid);
        let tctx = self.dequeue_task_context(cid);
        let pr = match result {
            Ok(()) => pr,
            Err(e) => ProcessResult::Failed {
                err: crate::storage::Error::from(e),
            },
        };
        if let ProcessResult::NextCommand { cmd } = pr {
            SCHED_STAGE_COUNTER_VEC
                .with_label_values(&[tag, "next_cmd"])
                .inc();
            self.schedule_command(cmd, tctx.cb);
        } else {
            execute_callback(tctx.cb, pr);
        }

        self.release_lock(&tctx.lock, cid);
    }

    /// Generates the lock for a command.
    ///
    /// Basically, read-only commands require no latches, write commands require latches hashed
    /// by the referenced keys.
    fn gen_lock(&self, cmd: &Command) -> Lock {
        gen_command_lock(&self.latches, cmd)
    }

    /// Tries to acquire all the required latches for a command.
    ///
    /// Returns `Some(TaskContext)` if successful; returns `None` otherwise.
    fn acquire_lock(&mut self, cid: u64) -> Option<&mut TaskContext> {
        let tctx = self.task_contexts.get_mut(&cid).unwrap();
        if self.latches.acquire(&mut tctx.lock, cid) {
            Some(tctx)
        } else {
            None
        }
    }

    /// Releases all the latches held by a command.
    fn release_lock(&mut self, lock: &Lock, cid: u64) {
        let wakeup_list = self.latches.release(lock, cid);
        for wcid in wakeup_list {
            self.try_to_wake_up(wcid);
        }
    }
}

impl<E: Engine> Runnable<Msg> for Scheduler<E> {
    fn run_batch(&mut self, msgs: &mut Vec<Msg>) {
        for msg in msgs.drain(..) {
            match msg {
                Msg::RawCmd { cmd, cb } => self.on_receive_new_cmd(cmd, cb),
                Msg::ReadFinished { cid, tag, pr } => self.on_read_finished(cid, pr, tag),
                Msg::WriteFinished {
                    cid,
                    tag,
                    pr,
                    result,
                } => self.on_write_finished(cid, pr, result, tag),
                Msg::FinishedWithErr { cid, err, .. } => self.finish_with_err(cid, err),
            }
        }
    }
}

fn gen_command_lock(latches: &Latches, cmd: &Command) -> Lock {
    match *cmd {
        Command::Prewrite { ref mutations, .. } => {
            let keys: Vec<&Key> = mutations.iter().map(|x| x.key()).collect();
            latches.gen_lock(&keys)
        }
        Command::ResolveLock { ref key_locks, .. } => {
            let keys: Vec<&Key> = key_locks.iter().map(|x| &x.0).collect();
            latches.gen_lock(&keys)
        }
        Command::Commit { ref keys, .. } | Command::Rollback { ref keys, .. } => {
            latches.gen_lock(keys)
        }
        Command::Cleanup { ref key, .. } => latches.gen_lock(&[key]),
        Command::Pause { ref keys, .. } => latches.gen_lock(keys),
        _ => Lock::new(vec![]),
    }
}

#[cfg(test)]
mod tests {
    use super::*;
    use crate::storage::mvcc;
    use crate::storage::txn::latch::*;
    use crate::storage::{Command, Key, Mutation, Options};
    use kvproto::kvrpcpb::Context;
    use tikv_util::collections::HashMap;

    #[test]
    fn test_command_latches() {
        let mut temp_map = HashMap::default();
        temp_map.insert(10, 20);
        let readonly_cmds = vec![
            Command::ScanLock {
                ctx: Context::new(),
                max_ts: 5,
                start_key: None,
                limit: 0,
            },
            Command::ResolveLock {
                ctx: Context::new(),
                txn_status: temp_map.clone(),
                scan_key: None,
                key_locks: vec![],
            },
            Command::MvccByKey {
                ctx: Context::new(),
                key: Key::from_raw(b"k"),
            },
            Command::MvccByStartTs {
                ctx: Context::new(),
                start_ts: 25,
            },
        ];
        let write_cmds = vec![
            Command::Prewrite {
                ctx: Context::new(),
                mutations: vec![Mutation::Put((Key::from_raw(b"k"), b"v".to_vec()))],
                primary: b"k".to_vec(),
                start_ts: 10,
                options: Options::default(),
            },
            Command::Commit {
                ctx: Context::new(),
                keys: vec![Key::from_raw(b"k")],
                lock_ts: 10,
                commit_ts: 20,
            },
            Command::Cleanup {
                ctx: Context::new(),
                key: Key::from_raw(b"k"),
                start_ts: 10,
            },
            Command::Rollback {
                ctx: Context::new(),
                keys: vec![Key::from_raw(b"k")],
                start_ts: 10,
            },
            Command::ResolveLock {
                ctx: Context::new(),
                txn_status: temp_map.clone(),
                scan_key: None,
                key_locks: vec![(
                    Key::from_raw(b"k"),
                    mvcc::Lock::new(mvcc::LockType::Put, b"k".to_vec(), 10, 20, None),
                )],
            },
        ];

        let mut latches = Latches::new(1024);

        let write_locks: Vec<Lock> = write_cmds
            .into_iter()
            .enumerate()
            .map(|(id, cmd)| {
                let mut lock = gen_command_lock(&latches, &cmd);
                assert_eq!(latches.acquire(&mut lock, id as u64), id == 0);
                lock
            })
            .collect();

        for (id, cmd) in readonly_cmds.iter().enumerate() {
            let mut lock = gen_command_lock(&latches, cmd);
            assert!(latches.acquire(&mut lock, id as u64));
        }

        // acquire/release locks one by one.
        let max_id = write_locks.len() as u64 - 1;
        for (id, mut lock) in write_locks.into_iter().enumerate() {
            let id = id as u64;
            if id != 0 {
                assert!(latches.acquire(&mut lock, id));
            }
            let unlocked = latches.release(&lock, id);
            if id as u64 == max_id {
                assert!(unlocked.is_empty());
            } else {
                assert_eq!(unlocked, vec![id + 1]);
            }
        }
    }
}<|MERGE_RESOLUTION|>--- conflicted
+++ resolved
@@ -150,13 +150,8 @@
     // worker pool
     worker_pool: SchedPool<E>,
 
-<<<<<<< HEAD
-    // high priority commands will be delivered to this pool
+    // high priority commands and system commands will be delivered to this pool
     high_priority_pool: SchedPool<E>,
-=======
-    // high priority commands and system commands will be delivered to this pool
-    high_priority_pool: ThreadPool<SchedContext<E>>,
->>>>>>> 0c10550f
 
     // used to control write flow
     running_write_bytes: usize,
@@ -180,21 +175,12 @@
             id_alloc: 0,
             latches: Latches::new(concurrency),
             sched_pending_write_threshold,
-<<<<<<< HEAD
             worker_pool: SchedPool::new(engine.clone(), worker_pool_size, "sched-worker-pool"),
             high_priority_pool: SchedPool::new(
                 engine.clone(),
-                worker_pool_size,
+                worker_pool_size / 2,
                 "sched-high-pri-pool",
             ),
-=======
-            worker_pool: ThreadPoolBuilder::new(thd_name!("sched-worker-pool"), factory.clone())
-                .thread_count(worker_pool_size)
-                .build(),
-            high_priority_pool: ThreadPoolBuilder::new(thd_name!("sched-high-pri-pool"), factory)
-                .thread_count(std::cmp::max(1, worker_pool_size / 2))
-                .build(),
->>>>>>> 0c10550f
             running_write_bytes: 0,
         }
     }
@@ -242,20 +228,12 @@
         tctx
     }
 
-<<<<<<< HEAD
-    pub fn fetch_executor(&self, priority: CommandPri) -> Executor<E> {
-        let pool = match priority {
-            CommandPri::Low | CommandPri::Normal => self.worker_pool.clone(),
-            CommandPri::High => self.high_priority_pool.clone(),
-=======
     fn fetch_executor(&self, priority: CommandPri, is_sys_cmd: bool) -> Executor<E> {
         let pool = if priority == CommandPri::High || is_sys_cmd {
-            &self.high_priority_pool
-        } else {
-            &self.worker_pool
->>>>>>> 0c10550f
+            self.high_priority_pool.clone()
+        } else {
+            self.worker_pool.clone()
         };
-
         let scheduler = self.scheduler.clone();
         Executor::new(scheduler, pool)
     }
